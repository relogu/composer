# Copyright 2022 MosaicML Composer authors
# SPDX-License-Identifier: Apache-2.0

import collections.abc
import contextlib
import copy
import datetime
import os
import pathlib
import time
from typing import Dict, List, Optional, Union

import pytest
import torch
from torch.nn.parallel import DistributedDataParallel
from torch.utils.data import DataLoader
from torchmetrics import Accuracy

from composer import Trainer
from composer.algorithms import CutOut, LabelSmoothing, algorithm_registry
from composer.callbacks import LRMonitor
from composer.core.callback import Callback
from composer.core.evaluator import Evaluator
from composer.core.event import Event
from composer.core.precision import Precision
from composer.core.state import State
from composer.core.time import Time, TimeUnit
from composer.datasets import DataLoaderHparams, ImagenetDatasetHparams
from composer.datasets.ffcv_utils import write_ffcv_dataset
from composer.loggers import FileLogger, WandBLogger
from composer.loggers.in_memory_logger import InMemoryLogger
from composer.loggers.logger import Logger
from composer.models.base import ComposerModel
from composer.optim.scheduler import ExponentialScheduler
from composer.trainer.devices import Device
from composer.trainer.trainer_hparams import callback_registry, logger_registry
from composer.utils import dist
from composer.utils.object_store import ObjectStoreHparams
from tests.algorithms.algorithm_settings import get_settings
from tests.common import (RandomClassificationDataset, RandomImageDataset, SimpleConvModel, SimpleModel, device,
                          world_size)
from tests.common.events import EventCounterCallback
from tests.test_state import assert_state_equivalent


class SleepyCallback(Callback):

    def __init__(self, sleep_duration: datetime.timedelta, event: Event) -> None:
        self.sleep_duration = sleep_duration
        self.event = event

    def run_event(self, event: Event, state: State, logger: Logger) -> None:
        if event == self.event:
            time.sleep(self.sleep_duration.total_seconds())


@pytest.mark.timeout(30)  # TODO lower the timeout. See https://github.com/mosaicml/composer/issues/774.
class TestTrainerInit():

    @pytest.fixture
    def model(self):
        return SimpleModel()

    def test_minimal_init(self, model: ComposerModel):
        Trainer(model=model)

    @world_size(1, 2)
    def test_model_ddp_wrapped(self, model: ComposerModel, world_size: int):
        trainer = Trainer(model=model)
        should_be_ddp_wrapped = dist.get_world_size() > 1
        assert isinstance(trainer.state.model, DistributedDataParallel) == should_be_ddp_wrapped

    def test_loggers_before_callbacks(self, model: ComposerModel):
        trainer = Trainer(
            model=model,
            loggers=[InMemoryLogger()],
            callbacks=[LRMonitor()],
            progress_bar=False,
            log_to_console=False,
        )
        assert isinstance(trainer.state.callbacks[0], InMemoryLogger)
        assert isinstance(trainer.state.callbacks[2], LRMonitor)

    def test_invalid_device(self, model: ComposerModel):
        with pytest.raises(ValueError, match="magic_device"):
            Trainer(model=model, device="magic_device")

    @device('gpu', 'cpu')
    def test_optimizer_params_on_device(
        self,
        model: ComposerModel,
        device: str,
    ):
        # Train a model
        train_dataloader = DataLoader(RandomClassificationDataset())
        optimizer = torch.optim.SGD(model.parameters(), lr=0.01)
        max_duration = "2ba"
        trainer = Trainer(
            model=model,
            max_duration=max_duration,
            train_dataloader=train_dataloader,
            optimizers=optimizer,
        )
        trainer.fit()

        # Assert that the parameters are on the correct devices
        parameters = trainer.state.optimizers[0].param_groups[0]["params"]
        target_device = 'cuda' if device == 'gpu' else 'cpu'
        assert all(param.device.type == target_device for param in parameters)


class TestTrainerInitOrFit:
    """Validate that certain parameters can be passed in on `Trainer.__init__()` or `Trainer.fit()`"""

    @pytest.fixture
    def train_dataloader(self):
        return DataLoader(dataset=RandomClassificationDataset(), batch_size=2)

    @pytest.fixture
    def model(self):
        return SimpleModel()

    @pytest.fixture
    def max_duration(self):
        return Time(1, TimeUnit.EPOCH)

    @pytest.mark.parametrize("train_subset_num_batches", [-1, 1])
    @pytest.mark.parametrize("compute_training_metrics", [True, False])
    def test_train_dataloader(
        self,
        train_dataloader: DataLoader,
        model: ComposerModel,
        max_duration: Time[int],
        train_subset_num_batches: int,
        compute_training_metrics: bool,
    ):
        # Copy the model so the fit_trainer can start with the same parameter values as the init_trainer
        copied_model = copy.deepcopy(model)

        # Train once with the train_dataloader params on Trainer.__init__()
        init_trainer = Trainer(
            model=model,
            max_duration=max_duration,
            train_dataloader=train_dataloader,
            train_subset_num_batches=train_subset_num_batches,
            compute_training_metrics=compute_training_metrics,
        )
        init_trainer.fit()

        # Train again with the train_dataloader params specified on Trainer.fit()
        fit_trainer = Trainer(
            model=copied_model,
            max_duration=max_duration,
        )
        fit_trainer.fit(
            train_dataloader=train_dataloader,
            train_subset_num_batches=train_subset_num_batches,
            compute_training_metrics=compute_training_metrics,
        )

        # Assert that the states are equivalent
        assert_state_equivalent(init_trainer.state, fit_trainer.state)

    @pytest.mark.parametrize("max_duration", [1, "1ep", "1ba", Time(1, TimeUnit.EPOCH)])
    def test_max_duration(
        self,
        train_dataloader: DataLoader,
        model: ComposerModel,
        max_duration: Time[int],
    ):
        # Copy the model so the fit_trainer can start with the same parameter values as the init_trainer
        copied_model = copy.deepcopy(model)

        # Train once with the max_duration param on Trainer.__init__()
        init_trainer = Trainer(
            model=model,
            max_duration=max_duration,
            train_dataloader=train_dataloader,
        )
        init_trainer.fit()

        # Train again with the max_duration param specified on Trainer.fit()
        fit_trainer = Trainer(
            model=copied_model,
            train_dataloader=train_dataloader,
        )
        fit_trainer.fit(duration=max_duration)

        # Assert that the states are equivalent
        assert_state_equivalent(init_trainer.state, fit_trainer.state)

    @pytest.mark.parametrize("reset_time", [True, False])
    @pytest.mark.parametrize("new_duration", [
        Time.from_timestring("1ep"),
        Time.from_timestring("1ba"),
        Time.from_timestring("2ep"),
        None,
    ])
    def test_reset_time(
        self,
        train_dataloader: DataLoader,
        model: ComposerModel,
        max_duration: Time[int],
        new_duration: Time,
        reset_time: bool,
    ):
        # Train once
        trainer = Trainer(
            model=model,
            max_duration=max_duration,
            train_dataloader=train_dataloader,
        )
        trainer.fit()

        # Get the timestamp
        first_timestamp = trainer.state.timestamp

        # It should error if the time is not being reset. Otherwise, it should be reset and train OK.
        error_msg = "Please provide the `duration` or specify `reset_time=True`"
        ctx = pytest.raises(ValueError,
                            match=error_msg) if not new_duration and not reset_time else contextlib.nullcontext()
        with ctx:
            # Train again for the same amount of time
            trainer.fit(
                duration=new_duration,
                train_dataloader=train_dataloader,
                reset_time=reset_time,
            )

        # If the fit did not error (new_duration is specified), then assert that the time
        # matches what is expected
        if new_duration is not None:
            if reset_time:
                assert trainer.state.timestamp.get(new_duration.unit) == new_duration
            else:
                first_timestamp_in_new_unit = getattr(first_timestamp, new_duration.unit.name.lower())
                assert trainer.state.timestamp.get(new_duration.unit) == first_timestamp_in_new_unit + new_duration

    @pytest.mark.parametrize("scale_schedule_ratio", [1.0, 2.0])
    @pytest.mark.parametrize("step_schedulers_every_batch", [None, True, False])
    def test_schedulers(
        self,
        train_dataloader: DataLoader,
        model: ComposerModel,
        max_duration: Time[int],
        scale_schedule_ratio: float,
        step_schedulers_every_batch: Optional[bool],
    ):
        # Copy the model so the fit_trainer can start with the same parameter values as the init_trainer
        copied_model = copy.deepcopy(model)

        # Train once with the scheduler params on Trainer.__init__()
        scheduler = ExponentialScheduler(2.0)
        init_trainer = Trainer(
            model=model,
            max_duration=max_duration,
            train_dataloader=train_dataloader,
            schedulers=scheduler,
            scale_schedule_ratio=scale_schedule_ratio,
            step_schedulers_every_batch=step_schedulers_every_batch,
        )
        init_trainer.fit()

        # Train again with the scheduler params specified on Trainer.fit()
        fit_trainer = Trainer(
            model=copied_model,
            max_duration=max_duration,
            train_dataloader=train_dataloader,
        )
        fit_trainer.fit(
            schedulers=scheduler,
            scale_schedule_ratio=scale_schedule_ratio,
            step_schedulers_every_batch=step_schedulers_every_batch,
        )

        # Assert that the states are equivalent
        assert_state_equivalent(init_trainer.state, fit_trainer.state)

    @pytest.mark.parametrize("eval_subset_num_batches", [-1, 1])
    @pytest.mark.parametrize("eval_interval", ["1ep", "1ba"])
    @pytest.mark.parametrize(
        "eval_dataloader",
        [
            DataLoader(RandomClassificationDataset(size=2)),  # a normal dataloader
            Evaluator(label='eval', dataloader=DataLoader(RandomClassificationDataset(size=2)),
                      metrics=Accuracy()),  # an evaluator
            [  # multiple evaluators
                Evaluator(label='eval1', dataloader=DataLoader(RandomClassificationDataset(size=2)),
                          metrics=Accuracy()),
                Evaluator(label='eval2', dataloader=DataLoader(RandomClassificationDataset(size=2)), metrics=Accuracy())
            ],
        ])
    def test_eval_dataloader(
        self,
        train_dataloader: DataLoader,
        model: ComposerModel,
        max_duration: Time[int],
        eval_subset_num_batches: int,
        eval_interval: str,
        eval_dataloader: Union[Evaluator, DataLoader, List[Evaluator]],
    ):
        # Copy the model so the fit_trainer can start with the same parameter values as the init_trainer
        copied_model = copy.deepcopy(model)

        # Train once with the eval_dataloader params on Trainer.__init__()
        init_event_counter_callback = EventCounterCallback()  # track the number of times eval is called
        init_trainer = Trainer(
            model=model,
            max_duration=max_duration,
            train_dataloader=train_dataloader,
            eval_dataloader=eval_dataloader,
            callbacks=[init_event_counter_callback],
            eval_subset_num_batches=eval_subset_num_batches,
            eval_interval=eval_interval,
            progress_bar=False,
            log_to_console=False,
        )
        init_trainer.fit()

        # Train again with the eval_dataloader params specified on Trainer.fit()
        fit_event_counter_callback = EventCounterCallback()  # track the number of times eval is called
        fit_trainer = Trainer(
            model=copied_model,
            max_duration=max_duration,
            train_dataloader=train_dataloader,
            callbacks=[fit_event_counter_callback],
            progress_bar=False,
            log_to_console=False,
        )
        fit_trainer.fit(
            eval_dataloader=eval_dataloader,
            eval_subset_num_batches=eval_subset_num_batches,
            eval_interval=eval_interval,
        )

        # Assert that the states are equivalent
        assert_state_equivalent(init_trainer.state, fit_trainer.state)

    def test_grad_accum(
        self,
        train_dataloader: DataLoader,
        model: ComposerModel,
        max_duration: Time[int],
    ):
        grad_accum = 2

        # Copy the model so the fit_trainer can start with the same parameter values as the init_trainer
        copied_model = copy.deepcopy(model)

        # Train once with the grad_accum param on Trainer.__init__()
        init_event_counter_callback = EventCounterCallback()  # track the number of times microbatches are trained
        init_trainer = Trainer(
            model=model,
            max_duration=max_duration,
            train_dataloader=train_dataloader,
            grad_accum=grad_accum,
            callbacks=[init_event_counter_callback],
        )
        init_trainer.fit()

        # Train again with the grad_accum param specified on Trainer.fit()
        fit_event_counter_callback = EventCounterCallback()  # track the number of times microbatches are trained
        fit_trainer = Trainer(
            model=copied_model,
            max_duration=max_duration,
            train_dataloader=train_dataloader,
            callbacks=[fit_event_counter_callback],
        )
        fit_trainer.fit(grad_accum=grad_accum)

        # Assert that the states are equivalent
        assert_state_equivalent(init_trainer.state, fit_trainer.state)

    @pytest.mark.gpu
    @pytest.mark.parametrize("precision", list(Precision))
    def test_deepspeed(
        self,
        model: ComposerModel,
        precision: Precision,
        max_duration: Time[int],
        train_dataloader: DataLoader,
    ):
        if precision == Precision.BF16:
            pytest.importorskip("torch", minversion="1.10", reason="BF16 precision requires PyTorch 1.10+")

        trainer = Trainer(
            model=model,
            precision=precision,
            deepspeed_config={},
            max_duration=max_duration,
            train_dataloader=train_dataloader,
        )

        assert trainer.state.is_model_deepspeed

        trainer.fit()

    @pytest.mark.parametrize("precision", list(Precision))
    @pytest.mark.parametrize("device", ["cpu", pytest.param("gpu", marks=pytest.mark.gpu)])
    def test_precision(
        self,
        model: ComposerModel,
        precision: Precision,
        device: str,
        train_dataloader: DataLoader,
        max_duration: Time[int],
    ):
        # Copy the model so the fit_trainer can start with the same parameter values as the init_trainer
        copied_model = copy.deepcopy(model)

        if precision == Precision.BF16:
            pytest.importorskip("torch", minversion="1.10", reason="BF16 precision requires PyTorch 1.10+")

        should_error = False
        ctx = contextlib.nullcontext()
        if device == "cpu" and precision != Precision.FP32:
            ctx = pytest.raises(ValueError, match="not supproted for CPU training")
            should_error = True
        elif precision == Precision.FP16:
            ctx = pytest.raises(ValueError, match="FP16 precision is only supported when training with DeepSpeed")
            should_error = True

        with ctx:
            # Train once with the precision param on Trainer.__init__()
            init_trainer = Trainer(
                model=model,
                max_duration=max_duration,
                train_dataloader=train_dataloader,
                precision=precision,
            )

        if not should_error:

            init_trainer.fit()

        # Train again with the precision param specified on Trainer.fit()
        fit_trainer = Trainer(
            model=copied_model,
            max_duration=max_duration,
            train_dataloader=train_dataloader,
        )
        with ctx:
            fit_trainer.fit(precision=precision)

        # Assert that the states are equivalent, if we did train
        if not should_error:
            assert_state_equivalent(init_trainer.state, fit_trainer.state)

    @pytest.mark.parametrize("grad_clip_norm", [-1.0, 1.0])
    def test_grad_clip_norm(
        self,
        train_dataloader: DataLoader,
        model: ComposerModel,
        max_duration: Time[int],
        grad_clip_norm: float,
    ):
        # Copy the model so the fit_trainer can start with the same parameter values as the init_trainer
        copied_model = copy.deepcopy(model)

        # Train once with the grad_clip_norm param on Trainer.__init__()
        init_trainer = Trainer(
            model=model,
            max_duration=max_duration,
            train_dataloader=train_dataloader,
            grad_clip_norm=grad_clip_norm,
        )
        init_trainer.fit()

        # Train again with the grad_clip_norm param specified on Trainer.fit()
        fit_trainer = Trainer(
            model=copied_model,
            max_duration=max_duration,
            train_dataloader=train_dataloader,
        )
        fit_trainer.fit(grad_clip_norm=grad_clip_norm)

        # Assert that the states are equivalent
        assert_state_equivalent(init_trainer.state, fit_trainer.state)

    @pytest.mark.timeout(5.0)
    def test_dataloader_active_iterator_error(self, model: ComposerModel):
        dataloader = DataLoader(
            dataset=RandomClassificationDataset(),
            persistent_workers=True,
            num_workers=1,
        )

        # spin one sample
        _ = next(dataloader.__iter__())

        # Assert the error is raised if the dataloader is specified in init
        with pytest.raises(ValueError, match="active iterator"):
            Trainer(
                model=model,
                train_dataloader=dataloader,
            )

        # Or if the dataloader is specified on fit
        with pytest.raises(ValueError, match="active iterator"):
            trainer = Trainer(model=model)
            trainer.fit(train_dataloader=dataloader)

    def test_multiple_calls_to_fit(
        self,
        train_dataloader: DataLoader,
        model: ComposerModel,
        max_duration: Time[int],
    ):
        """Test that the trainer supports multiple calls to fit."""
        # Note that callbacks are tested seperately in tests/callbacks/test_callbacks.py
        # To ensure that they support multiple calls of Event.INIT and Event.FIT
        trainer = Trainer(
            model=model,
            max_duration=max_duration,
            train_dataloader=train_dataloader,
        )

        # Train once
        trainer.fit()

        # Train again.
        trainer.fit(duration=max_duration)

        assert trainer.state.timestamp.get(max_duration.unit) == 2 * max_duration

    @pytest.mark.timeout(10)
    @pytest.mark.parametrize("eval_interval", ["1ba", "1ep"])
    def test_eval_is_excluded_from_wct_tracking(
        self,
        train_dataloader: DataLoader,
        model: ComposerModel,
        eval_interval: str,
    ):
        # Construct the trainer with a callback that sleeps during evaluation
        sleep_duration = datetime.timedelta(seconds=0.5)
        sleepy_callback = SleepyCallback(
            sleep_duration=sleep_duration,
            event=Event.EVAL_AFTER_FORWARD,
        )
        event_counter_callback = EventCounterCallback()
        trainer = Trainer(
            model=model,
            train_dataloader=train_dataloader,
            train_subset_num_batches=2,  # make training fast
            eval_dataloader=DataLoader(dataset=RandomClassificationDataset(), batch_size=2),
            callbacks=[sleepy_callback, event_counter_callback],
            eval_interval=eval_interval,
            max_duration="2ep",
            eval_subset_num_batches=1,
        )

        # Train
        trainer.fit()

        # Validate that eval was called
        expected_num_evals = 4 if eval_interval == "1ba" else 2
        assert event_counter_callback.event_to_num_calls[Event.EVAL_START] == expected_num_evals

        # Validate the timestamps.
        # Training duration should be less than the sleeping
        assert trainer.state.timestamp.total_wct < sleep_duration * expected_num_evals
        # The last evaluation duration should be at least as much as the sleeping
        assert trainer.state.eval_timestamp.total_wct > sleep_duration

    @pytest.mark.world_size(2)
    def test_wct_consistency_across_ranks(
        self,
        train_dataloader: DataLoader,
        model: ComposerModel,
    ):
        """Test that the wct is the same across multiple ranks"""
        trainer = Trainer(
            model=model,
            train_dataloader=train_dataloader,
            max_duration="1ba",
        )

        trainer.fit()

        # First check that the timestamp is non-zero
        timestamp = trainer.state.timestamp
        assert timestamp.total_wct.total_seconds() > 0
        assert timestamp.epoch_wct.total_seconds() > 0
        assert timestamp.batch_wct.total_seconds() > 0

        # Validate it is the same across ranks
        my_timestamp_tensor = torch.tensor([
            timestamp.total_wct.total_seconds(),
            timestamp.epoch_wct.total_seconds(),
            timestamp.batch_wct.total_seconds(),
        ],
                                           dtype=torch.float64)
        rank_zero_timestamp_tensor = torch.tensor([
            timestamp.total_wct.total_seconds(),
            timestamp.epoch_wct.total_seconds(),
            timestamp.batch_wct.total_seconds(),
        ],
                                                  dtype=torch.float64)
        dist.broadcast(rank_zero_timestamp_tensor, src=0)
        assert torch.all(my_timestamp_tensor == rank_zero_timestamp_tensor)

    @pytest.mark.parametrize("unit", [TimeUnit.EPOCH, TimeUnit.BATCH, TimeUnit.SAMPLE])
    def test_training_duration_unit(
        self,
        train_dataloader: DataLoader,
        model: ComposerModel,
        unit: TimeUnit,
    ):
        """Test that the time is correctly set, and events fire correctly, with multiple calls to fit,
        regardless of the time unit"""

        # Construct the trainer
        event_counter_callback = EventCounterCallback()
        trainer = Trainer(
            model=model,
            train_dataloader=train_dataloader,
            callbacks=[event_counter_callback],
        )

        # Get the batch size
        batch_size = train_dataloader.batch_size
        assert batch_size is not None

        # Get the dataloader length
        dataloader_len = trainer.state.dataloader_len
        assert dataloader_len is not None
        dataloader_len = int(dataloader_len)

        # Get the dataset size
        assert train_dataloader.dataset is not None
        assert isinstance(train_dataloader.dataset, collections.abc.Sized)
        num_samples_per_epoch = len(train_dataloader.dataset)
        assert num_samples_per_epoch % batch_size == 0, "This test assumes no drop_last"

        # Determine the duration (given the unit) and the number of calls to .fit()
        # to train 1 epoch
        if unit == TimeUnit.SAMPLE:
            duration = Time.from_sample(batch_size)
            num_steps_per_epoch = num_samples_per_epoch // batch_size
        elif unit == TimeUnit.BATCH:
            duration = Time.from_batch(1)
            num_steps_per_epoch = dataloader_len
        elif unit == TimeUnit.EPOCH:
            duration = Time.from_epoch(1)
            num_steps_per_epoch = 1
        else:
            raise ValueError(f"Unsupported unit: {unit}")

        current_epoch_time = datetime.timedelta(seconds=0)

        # Train for one epoch, incrementally in steps of size `duration`
        for i in range(num_steps_per_epoch):
            # Train for `duration`
            trainer.fit(duration=duration)

            # Determine the number of batches trained
            if unit in (TimeUnit.SAMPLE, TimeUnit.BATCH):
                num_batches_trained = i + 1
            else:
                num_batches_trained = dataloader_len

            # Validate the time
            assert trainer.state.timestamp.batch == num_batches_trained
            assert trainer.state.timestamp.sample == num_batches_trained * batch_size
            assert trainer.state.timestamp.token == 0  # tokens not tracked
            assert trainer.state.timestamp.token_in_epoch == 0  # tokens not tracked
            assert trainer.state.timestamp.total_wct > current_epoch_time

            # Validate the event counter callback
            assert event_counter_callback.event_to_num_calls[Event.EPOCH_START] == 1
            assert event_counter_callback.event_to_num_calls[Event.BATCH_START] == num_batches_trained
            assert event_counter_callback.event_to_num_calls[Event.BATCH_END] == num_batches_trained
            assert event_counter_callback.event_to_num_calls[Event.BATCH_CHECKPOINT] == num_batches_trained

            if num_batches_trained < num_steps_per_epoch:
                # Not yet finished the epoch
                assert trainer.state.timestamp.epoch == 0
                assert trainer.state.timestamp.batch_in_epoch == num_batches_trained
                assert trainer.state.timestamp.sample_in_epoch == num_batches_trained * batch_size
                assert event_counter_callback.event_to_num_calls[Event.EPOCH_END] == 0
                assert event_counter_callback.event_to_num_calls[Event.EPOCH_CHECKPOINT] == 0
                assert trainer.state.timestamp.epoch_wct > current_epoch_time
                assert trainer.state.timestamp.epoch_wct == trainer.state.timestamp.total_wct
                if i > 0:
                    assert trainer.state.timestamp.epoch_wct > trainer.state.timestamp.batch_wct
                else:
                    assert trainer.state.timestamp.epoch_wct == trainer.state.timestamp.batch_wct
            else:
                # Finished the epoch
                assert trainer.state.timestamp.epoch == 1
                assert trainer.state.timestamp.batch_in_epoch == 0
                assert trainer.state.timestamp.sample_in_epoch == 0
                assert event_counter_callback.event_to_num_calls[Event.EPOCH_END] == 1
                assert event_counter_callback.event_to_num_calls[Event.EPOCH_CHECKPOINT] == 1
                assert trainer.state.timestamp.epoch_wct == datetime.timedelta(seconds=0)
                assert trainer.state.timestamp.batch_wct == datetime.timedelta(seconds=0)

            current_epoch_time = trainer.state.timestamp.total_wct

        # Train for a second epoch
        # Validate that batch_in_epoch / sample_in_epoch are reset properly
        for i in range(num_steps_per_epoch):
            # Train for `duration`
            trainer.fit(duration=duration)

            # Determine the number of batches trained in the epoch
            if unit in (TimeUnit.SAMPLE, TimeUnit.BATCH):
                num_batches_trained = i + 1
            else:
                num_batches_trained = dataloader_len

            # Validate the time
            assert trainer.state.timestamp.batch == dataloader_len + num_batches_trained
            assert trainer.state.timestamp.sample == num_samples_per_epoch + num_batches_trained * batch_size
            assert trainer.state.timestamp.token == 0  # tokens not tracked
            assert trainer.state.timestamp.token_in_epoch == 0  # tokens not tracked
            assert trainer.state.timestamp.total_wct > trainer.state.timestamp.batch_wct
            assert trainer.state.timestamp.total_wct > trainer.state.timestamp.epoch_wct

            # Validate the event counter callback
            assert event_counter_callback.event_to_num_calls[Event.EPOCH_START] == 2
            assert event_counter_callback.event_to_num_calls[Event.BATCH_START] == dataloader_len + num_batches_trained
            assert event_counter_callback.event_to_num_calls[Event.BATCH_END] == dataloader_len + num_batches_trained
            assert event_counter_callback.event_to_num_calls[
                Event.BATCH_CHECKPOINT] == dataloader_len + num_batches_trained

            if num_batches_trained < num_steps_per_epoch:
                # Not yet finished the epoch
                assert trainer.state.timestamp.epoch == 1
                assert trainer.state.timestamp.batch_in_epoch == num_batches_trained
                assert trainer.state.timestamp.sample_in_epoch == num_batches_trained * batch_size
                assert event_counter_callback.event_to_num_calls[Event.EPOCH_END] == 1
                assert event_counter_callback.event_to_num_calls[Event.EPOCH_CHECKPOINT] == 1
            else:
                # Finished the epoch
                assert trainer.state.timestamp.epoch == 2
                assert trainer.state.timestamp.batch_in_epoch == 0
                assert trainer.state.timestamp.sample_in_epoch == 0
                assert event_counter_callback.event_to_num_calls[Event.EPOCH_END] == 2
                assert event_counter_callback.event_to_num_calls[Event.EPOCH_CHECKPOINT] == 2


@world_size(1, 2)
@device('cpu', 'gpu', 'gpu-amp', precision=True)
@pytest.mark.timeout(15)  # higher timeout as each model is trained twice
class TestTrainerEquivalence():

    reference_model: torch.nn.Module
    reference_folder: pathlib.Path
    default_threshold: Dict[str, float]

    def assert_models_equal(self, model_1, model_2, threshold=None):
        if threshold is None:
            threshold = self.default_threshold

        assert model_1 is not model_2, "Same model should not be compared."
        for param1, param2 in zip(model_1.parameters(), model_2.parameters()):
            torch.testing.assert_allclose(param1, param2, **threshold)

    @pytest.fixture(autouse=True)
    def set_default_threshold(self, device, precision, world_size):
        """Sets the default threshold to 0.

        Individual tests can override by passing thresholds directly to assert_models_equal.
        """
        self.default_threshold = {'atol': 0, 'rtol': 0}

    @pytest.fixture
    def config(self, device: Device, precision: Precision, world_size: int, rank_zero_seed: int):
        """Returns the reference config."""

        return {
            'model': SimpleModel(),
            'train_dataloader': DataLoader(
                dataset=RandomClassificationDataset(),
                batch_size=4,
                shuffle=False,
            ),
            'eval_dataloader': DataLoader(
                dataset=RandomClassificationDataset(),
                shuffle=False,
            ),
            'max_duration': '2ep',
            'seed': rank_zero_seed,
            'device': device,
            'precision': precision,
            'loggers': [],  # no progress bar
        }

    @pytest.fixture(autouse=True)
    def create_reference_model(self, config, tmpdir_factory, *args):
        """Trains the reference model, and saves checkpoints."""
        config = copy.deepcopy(config)  # ensure the reference model is not passed to tests

        save_folder = tmpdir_factory.mktemp("{device}-{precision}".format(**config))
        config.update({'save_interval': '1ep', 'save_folder': str(save_folder), 'save_filename': 'ep{epoch}.pt'})

        trainer = Trainer(**config)
        trainer.fit()

        self.reference_model = trainer.state.model
        self.reference_folder = save_folder

    def test_determinism(self, config, *args):
        trainer = Trainer(**config)
        trainer.fit()

        self.assert_models_equal(trainer.state.model, self.reference_model)

    def test_grad_accum(self, config, precision, *args):
        # grad accum requires non-zero tolerance
        # Precision.AMP requires a even higher tolerance.
        threshold = {
            'atol': 1e-04 if precision == Precision.AMP else 1e-08,
            'rtol': 1e-02 if precision == Precision.AMP else 1e-05,
        }

        config.update({
            'grad_accum': 2,
        })

        trainer = Trainer(**config)
        trainer.fit()

        self.assert_models_equal(trainer.state.model, self.reference_model, threshold=threshold)

    def test_max_duration(self, config, *args):
        num_batches = 2 * len(config["train_dataloader"])  # convert 2ep to batches
        config['max_duration'] = f'{num_batches}ba'

        trainer = Trainer(**config)
        trainer.fit()
        self.assert_models_equal(trainer.state.model, self.reference_model)

    def test_checkpoint(self, config, *args):
        # load from epoch 1 checkpoint and finish training
        checkpoint_file = os.path.join(self.reference_folder, 'ep1.pt')
        config['load_path'] = checkpoint_file

        trainer = Trainer(**config)
        assert trainer.state.timestamp.epoch == "1ep"  # ensure checkpoint state loaded
        trainer.fit()

        self.assert_models_equal(trainer.state.model, self.reference_model)

    def test_algorithm_different(self, config, *args):
        # as a control, we train with an algorithm and
        # expect the test to fail
        config['algorithms'] = [LabelSmoothing(0.1)]
        trainer = Trainer(**config)
        trainer.fit()

        with pytest.raises(AssertionError):
            self.assert_models_equal(trainer.state.model, self.reference_model)

    def test_model_init(self, config, *args):
        # as a control test, we reinitialize the model weights, and
        # expect the resulting trained model to differe from the reference.
        config['model'] = SimpleModel()

        trainer = Trainer(**config)
        trainer.fit()

        with pytest.raises(AssertionError):
            self.assert_models_equal(trainer.state.model, self.reference_model)


class AssertDataAugmented(Callback):
    """Helper callback that asserts test whether the augmented batch was passed to the model during the forward pass.
    The original batch is passed through the model and we assert that the outputs are not the same. This is to be used
    in conjunction with an algorithm that augments the data during AFTER_DATALOADER event.

    Assumes gradient accumulation 1.
    """

    def __init__(self, dataset):
        self.dataset = dataset

    def after_forward(self, state, logger):
        if state.grad_accum != 1:
            raise ValueError(f'This check assumes grad_accum of 1, got {state.grad_accum}')
        batch_idx = state.timestamp.batch_in_epoch.value
        batch_size = state.batch_num_samples
        original_batch = self.dataset[batch_idx:batch_idx + batch_size]
        original_outputs = state.model(original_batch)

        assert not torch.allclose(original_outputs[0], state.outputs[0])


@pytest.mark.timeout(30)  # TODO lower the timeout. See https://github.com/mosaicml/composer/issues/774.
class TestTrainerEvents():

    @pytest.fixture
    def config(self, rank_zero_seed: int):
        return {
            'model': SimpleConvModel(),
            'train_dataloader': DataLoader(
                dataset=RandomImageDataset(size=16),
                batch_size=4,
            ),
            'eval_dataloader': None,
            'max_duration': '1ep',
            'loggers': [],
            'seed': rank_zero_seed,
        }

    def test_data_augmented(self, config):
        config['algorithms'] = [CutOut()]

        # we give the callback access to the dataset to test
        # that the images have been augmented.
        config['callbacks'] = [
            AssertDataAugmented(dataset=config['train_dataloader'].dataset),
        ]
        trainer = Trainer(**config)
        trainer.fit()

    def test_data_not_augmented(self, config):
        config['callbacks'] = [
            AssertDataAugmented(dataset=config['train_dataloader'].dataset),
        ]
        trainer = Trainer(**config)
        with pytest.raises(AssertionError):
            trainer.fit()


@pytest.mark.timeout(15)
class TestTrainerAssets:
    """The below is a catch-all test that runs the Trainer with each algorithm, callback, and loggers. Success is
    defined as a successful training run.

    This should eventually be replaced by functional
    tests for each object, in situ of our trainer.

    We use the hparams_registry associated with our
    config management to retrieve the objects to test.
    """

    @pytest.fixture(params=[1, 2], ids=['ga-1', 'ga-2'])
    def config(self, rank_zero_seed: int, request):
        grad_accum = request.param

        return {
            'model': SimpleConvModel(),
            'train_dataloader': DataLoader(
                dataset=RandomImageDataset(size=16),
                batch_size=4,
            ),
            'eval_dataloader': DataLoader(
                dataset=RandomImageDataset(size=16),
                batch_size=4,
            ),
            'max_duration': '2ep',
            'loggers': [],  # no progress bar
            'seed': rank_zero_seed,
            'grad_accum': grad_accum,
        }

    # Note: Not all algorithms, callbacks, and loggers are compatible
    #       with the above configuration. The fixtures below filter and
    #       create the objects to test.

    @pytest.fixture(params=callback_registry.items(), ids=tuple(callback_registry.keys()))
    def callback(self, request):
        name, hparams = request.param

        if name == 'mlperf':
            pytest.skip('mlperf callback tested separately.')

<<<<<<< HEAD
    @pytest.fixture(params=callback_registry.items(), ids=tuple(callback_registry.keys()))
    def callback(self, request):
        name, hparams = request.param

        if name == 'mlperf':
            pytest.skip('mlperf callback tested separately.')
=======
        if name == 'early_stopper' or name == 'threshold_stopper':
            pytest.skip('early_stopper and threshold_stopper callback tested separately.')
>>>>>>> f5f02ed8

        callback = hparams().initialize_object()

        return callback

    @pytest.fixture(params=logger_registry.items(), ids=tuple(logger_registry.keys()))
    def logger(self, request, tmpdir: pathlib.Path, monkeypatch: pytest.MonkeyPatch):

        name, hparams = request.param

        remote_dir = str(tmpdir / "remote_dir")
        os.makedirs(remote_dir)
        local_dir = str(tmpdir / "local_dir")
        os.makedirs(local_dir)
        monkeypatch.setenv("OBJECT_STORE_KEY", remote_dir)  # for the local option, the key is the path
        provider_hparams = ObjectStoreHparams(
            provider='local',
            key_environ="OBJECT_STORE_KEY",
            container=".",
        )

        required_args = {}
        if name == 'wandb':
            pytest.importorskip('wandb', reason='Required wandb')
        if name == 'object_store':
            required_args['object_store_hparams'] = provider_hparams
            required_args['use_procs'] = False

        if name == 'object_store_logger':
            monkeypatch.setenv("KEY_ENVIRON", str(tmpdir))

            logger = hparams(
                provider='local',
                container='.',
                key_environ="KEY_ENVIRON",
            ).initialize_object()
        else:
            logger = hparams(**required_args).initialize_object()

        return logger

    """
    Tests that training completes.
    """

    def test_callbacks(self, config, callback):
        config['callbacks'] = [callback]
        trainer = Trainer(**config)
        trainer.fit()

    def test_loggers(self, config, logger):
        config['loggers'] = [logger]
        trainer = Trainer(**config)
        trainer.fit()

    """
    Tests that training with multiple fits complete.
    Note: future functional tests should test for
    idempotency (e.g functionally)
    """

    def test_callbacks_multiple_calls(self, config, callback):
        config['callbacks'] = [callback]
        trainer = Trainer(**config)
        self._test_multiple_fits(trainer)

    def test_loggers_multiple_calls(self, config, logger):
        if isinstance(logger, (FileLogger, WandBLogger)):
            pytest.xfail("Cannot close/load multiple times yet.")
        config['loggers'] = [logger]
        trainer = Trainer(**config)
        self._test_multiple_fits(trainer)

    def _test_multiple_fits(self, trainer):
        trainer.fit()
        trainer.state.max_duration *= 2
        trainer.fit()


class TestTrainerAlgorithms:

    @pytest.mark.parametrize("name", algorithm_registry.list_algorithms())
    @pytest.mark.timeout(5)
    @device('gpu')
    def test_algorithm_trains(self, name: str, rank_zero_seed: int, device: str):
        if name in ('no_op_model', 'scale_schedule'):
            pytest.skip('stub algorithms')

        if name in ('cutmix, mixup, label_smoothing'):
            # see: https://github.com/mosaicml/composer/issues/362
            pytest.importorskip("torch", minversion="1.10", reason="Pytorch 1.10 required.")

        setting = get_settings(name)
        if setting is None:
            pytest.xfail('No setting provided in algorithm_settings.')

        trainer = Trainer(
            model=setting['model'],
            train_dataloader=DataLoader(dataset=setting['dataset'], batch_size=4),
            max_duration='2ep',
            loggers=[],
            seed=rank_zero_seed,
            device=device,
        )
        trainer.fit()

        # fit again for another epoch
        trainer.fit(duration='1ep')


@pytest.mark.vision
@pytest.mark.timeout(30)
class TestFFCVDataloaders:
    train_file: str
    val_file: str
    tmpdir: str

    @pytest.fixture(autouse=True)
    def create_dataset(self, tmpdir_factory):
        dataset_train = RandomImageDataset(size=16, is_PIL=True)
        output_train_file = str(tmpdir_factory.mktemp("ffcv").join("train.ffcv"))
        write_ffcv_dataset(dataset_train, write_path=output_train_file, num_workers=1, write_mode='proportion')
        dataset_val = RandomImageDataset(size=16, is_PIL=True)
        tmp_dir = tmpdir_factory.mktemp("ffcv")
        output_val_file = str(tmp_dir.join("val.ffcv"))
        write_ffcv_dataset(dataset_val, write_path=output_val_file, num_workers=1, write_mode='proportion')
        self.train_file = output_train_file
        self.val_file = output_val_file
        self.tmpdir = str(tmp_dir)

    def _get_dataloader(self, is_train):
        dl_hparams = DataLoaderHparams(num_workers=0)
        ds_hparams = ImagenetDatasetHparams(is_train=is_train,
                                            use_ffcv=True,
                                            ffcv_dir=self.tmpdir,
                                            ffcv_dest=self.train_file if is_train else self.val_file)
        return ds_hparams.initialize_object(batch_size=4, dataloader_hparams=dl_hparams)

    @pytest.fixture
    def config(self):
        try:
            import ffcv  # type: ignore
        except ImportError as e:
            raise ImportError(("Composer was installed without ffcv support. "
                               "To use ffcv with Composer, please install ffcv in your environment.")) from e
        train_dataloader = self._get_dataloader(is_train=True)
        val_dataloader = self._get_dataloader(is_train=False)
        assert isinstance(train_dataloader, ffcv.Loader)
        assert isinstance(val_dataloader, ffcv.Loader)
        return {
            'model': SimpleConvModel(),
            'train_dataloader': train_dataloader,
            'eval_dataloader': val_dataloader,
            'max_duration': '2ep',
        }

    """
    Tests that training completes with ffcv dataloaders.
    """

    @device('gpu-amp', precision=True)
    def test_ffcv(self, config, device, precision):
        config['device'] = device
        config['precision'] = precision
        trainer = Trainer(**config)
        trainer.fit()<|MERGE_RESOLUTION|>--- conflicted
+++ resolved
@@ -54,7 +54,6 @@
             time.sleep(self.sleep_duration.total_seconds())
 
 
-@pytest.mark.timeout(30)  # TODO lower the timeout. See https://github.com/mosaicml/composer/issues/774.
 class TestTrainerInit():
 
     @pytest.fixture
@@ -887,7 +886,6 @@
         assert not torch.allclose(original_outputs[0], state.outputs[0])
 
 
-@pytest.mark.timeout(30)  # TODO lower the timeout. See https://github.com/mosaicml/composer/issues/774.
 class TestTrainerEvents():
 
     @pytest.fixture
@@ -967,17 +965,8 @@
         if name == 'mlperf':
             pytest.skip('mlperf callback tested separately.')
 
-<<<<<<< HEAD
-    @pytest.fixture(params=callback_registry.items(), ids=tuple(callback_registry.keys()))
-    def callback(self, request):
-        name, hparams = request.param
-
-        if name == 'mlperf':
-            pytest.skip('mlperf callback tested separately.')
-=======
         if name == 'early_stopper' or name == 'threshold_stopper':
             pytest.skip('early_stopper and threshold_stopper callback tested separately.')
->>>>>>> f5f02ed8
 
         callback = hparams().initialize_object()
 
