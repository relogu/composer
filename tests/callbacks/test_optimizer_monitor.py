# Copyright 2022 MosaicML Composer authors
# SPDX-License-Identifier: Apache-2.0

import pytest
import torch
from packaging import version
from torch.utils.data import DataLoader

from composer.callbacks import OptimizerMonitor
from composer.loggers import InMemoryLogger
from composer.models import HuggingFaceModel
from composer.optim import DecoupledAdamW
from composer.trainer import Trainer
from composer.utils import dist
from tests.common import device, world_size
from tests.common.datasets import RandomClassificationDataset, RandomTextLMDataset
from tests.common.models import SimpleModel


@pytest.mark.parametrize('log_optimizer_metrics', [True, False])
@pytest.mark.parametrize('interval', [1, 2, 3, 5])
def test_optimizer_monitor(log_optimizer_metrics: bool, interval: int):
    # Construct the callback
<<<<<<< HEAD
    grad_monitor = OptimizerMonitor(
        log_optimizer_metrics=log_optimizer_metrics,
        batch_log_interval=batch_log_interval,  # type: ignore[reportGeneralTypeIssues]
    )
=======
    grad_monitor = OptimizerMonitor(log_optimizer_metrics=log_optimizer_metrics, interval=interval)
>>>>>>> 59b7fc47
    in_memory_logger = InMemoryLogger()  # track the logged metrics in the in_memory_logger
    model = SimpleModel()
    # Construct the trainer and train
    trainer = Trainer(
        model=model,
        callbacks=grad_monitor,
        loggers=in_memory_logger,
        train_dataloader=DataLoader(RandomClassificationDataset()),
        optimizers=DecoupledAdamW(model.parameters()),
        max_duration='10ba',
    )
    trainer.fit()
    num_train_steps = int(trainer.state.timestamp.batch)
    expected_num_calls = num_train_steps // interval

    # Count the logged steps
    grad_norm_calls = len(in_memory_logger.data['l2_norm/grad/global'])
    layer_norm_calls = [len(calls) for (k, calls) in in_memory_logger.data.items() if 'l2_norm/grad' in k]
    assert 'l2_norm/grad/module.2.weight' in in_memory_logger.data.keys()
    if log_optimizer_metrics:
        assert 'l2_norm/moment/module.2.weight' in in_memory_logger.data.keys()
        assert 'l2_norm/update/module.2.weight' in in_memory_logger.data.keys()

    # Expected to log gradient norm once per step (total batch)
    assert grad_norm_calls == expected_num_calls
    for num_calls in layer_norm_calls:
        assert num_calls == expected_num_calls


@device('gpu')
@world_size(1, 2)
@pytest.mark.skipif(
    version.parse(torch.__version__) < version.parse('1.13.0'),
    reason='requires PyTorch 1.13 or higher',
)
@pytest.mark.parametrize('use_orig_params', [True, False])
def test_fsdp_optimizer_monitor(device, world_size, use_orig_params):
    # Construct the callback
    grad_monitor = OptimizerMonitor(log_optimizer_metrics=True)
    in_memory_logger = InMemoryLogger()  # track the logged metrics in the in_memory_logger
    model = SimpleModel(num_classes=100, num_features=100, num_hidden=100)
    for module in model.modules():
        if len(list(module.parameters())) > 0:
            module._fsdp_wrap = True  # pyright: ignore[reportGeneralTypeIssues]
    dataset = RandomClassificationDataset(num_classes=100, shape=(100, 1, 1))
    # Construct the trainer and train
    trainer = Trainer(
        model=model,
        callbacks=grad_monitor,
        loggers=in_memory_logger,
        train_dataloader=DataLoader(dataset, sampler=dist.get_sampler(dataset)),
        optimizers=DecoupledAdamW(model.parameters()),
        max_duration='11ba',
        parallelism_config={
            'fsdp': {
                'sharding_strategy': 'FULL_SHARD' if world_size > 1 else 'NO_SHARD',
                'cpu_offload': False,
                'mixed_precision': 'PURE',
                'backward_prefetch': 'BACKWARD_PRE',
                'activation_checkpointing': False,
                'activation_cpu_offload': False,
                'verbose': False,
                'use_orig_params': use_orig_params,
            },
        },
    )
    trainer.fit()
    num_train_steps = int(trainer.state.timestamp.batch)

    # Count the logged steps
    grad_norm_calls = len(in_memory_logger.data['l2_norm/grad/global'])
    layer_norm_calls = [len(calls) for (k, calls) in in_memory_logger.data.items() if 'l2_norm/grad' in k]
    suffix = '._flat_param' if not use_orig_params else '.weight'
    test_keys = [
        f'l2_norm/grad/module._fsdp_wrapped_module.4._fsdp_wrapped_module',
        f'l2_norm/moment/module._fsdp_wrapped_module.4._fsdp_wrapped_module',
        f'l2_norm/update/module._fsdp_wrapped_module.4._fsdp_wrapped_module',
    ]
    test_keys = [key + suffix for key in test_keys]
    for key in test_keys:
        assert key in in_memory_logger.data.keys()

    # Expected to log gradient norm once per step (total batch)
    assert grad_norm_calls == num_train_steps // 10  # default batch log interval is 10
    for num_calls in layer_norm_calls:
        assert num_calls == num_train_steps // 10  # default batch log interval is 10


@device('gpu')
@world_size(1, 2)
@pytest.mark.parametrize('use_orig_params', [True, False])
def test_fsdp_optimizer_monitor_transformer(device, world_size, tiny_gpt2_model, tiny_gpt2_tokenizer, use_orig_params):
    transformers = pytest.importorskip('transformers')
    # Construct the callback
    grad_monitor = OptimizerMonitor(log_optimizer_metrics=True)
    in_memory_logger = InMemoryLogger()  # track the logged metrics in the in_memory_logger
    model = HuggingFaceModel(model=tiny_gpt2_model, tokenizer=tiny_gpt2_tokenizer, use_logits=True)
    model.model.lm_head._fsdp_wrap = False
    model.model.transformer._fsdp_wrap = False
    for block in model.model.transformer.h:
        block._fsdp_wrap = True
    train_dataset = RandomTextLMDataset(
        size=8,
        vocab_size=tiny_gpt2_model.config.vocab_size,
        sequence_length=4,
        use_keys=True,
        use_token_type_ids=False,
        conditional_generation=False,
        causal_lm=True,
    )

    collator = transformers.DefaultDataCollator()

    train_dataloader = DataLoader(
        train_dataset,
        batch_size=4,
        collate_fn=collator,
        sampler=dist.get_sampler(train_dataset),
    )
    # Construct the trainer and train
    trainer = Trainer(
        model=model,
        callbacks=grad_monitor,
        loggers=in_memory_logger,
        train_dataloader=train_dataloader,
        optimizers=DecoupledAdamW(model.parameters()),
        max_duration='11ba',
        parallelism_config={
            'fsdp': {
                'sharding_strategy': 'FULL_SHARD' if world_size > 1 else 'NO_SHARD',
                'cpu_offload': False,
                'mixed_precision': 'PURE',
                'backward_prefetch': 'BACKWARD_PRE',
                'activation_checkpointing': False,
                'activation_cpu_offload': False,
                'verbose': False,
                'use_orig_params': use_orig_params,
            },
        },
    )
    trainer.fit()
    num_train_steps = int(trainer.state.timestamp.batch)

    # Count the logged steps
    grad_norm_calls = len(in_memory_logger.data['l2_norm/grad/global'])
    layer_norm_calls = [len(calls) for (k, calls) in in_memory_logger.data.items() if 'l2_norm/grad' in k]
    # an incomplete list of expected keys
    if not use_orig_params:
        test_keys = [
            f'l2_norm/grad/model._fsdp_wrapped_module.transformer.h.1._fsdp_wrapped_module._flat_param',
            f'l2_norm/update/model._fsdp_wrapped_module.transformer.h.1._fsdp_wrapped_module._flat_param',
        ]
    else:
        test_keys = [
            'l2_norm/grad/model._fsdp_wrapped_module.transformer.h.1._fsdp_wrapped_module.mlp.c_proj.weight',
            'l2_norm/update/model._fsdp_wrapped_module.transformer.h.1._fsdp_wrapped_module.mlp.c_proj.weight',
        ]
    for key in test_keys:
        assert key in in_memory_logger.data.keys()

    # Expected to log gradient norm once per step (total batch)
    assert grad_norm_calls == num_train_steps // 10  # default batch log interval is 10
    for num_calls in layer_norm_calls:
        assert num_calls == num_train_steps // 10  # default batch log interval is 10<|MERGE_RESOLUTION|>--- conflicted
+++ resolved
@@ -21,14 +21,7 @@
 @pytest.mark.parametrize('interval', [1, 2, 3, 5])
 def test_optimizer_monitor(log_optimizer_metrics: bool, interval: int):
     # Construct the callback
-<<<<<<< HEAD
-    grad_monitor = OptimizerMonitor(
-        log_optimizer_metrics=log_optimizer_metrics,
-        batch_log_interval=batch_log_interval,  # type: ignore[reportGeneralTypeIssues]
-    )
-=======
     grad_monitor = OptimizerMonitor(log_optimizer_metrics=log_optimizer_metrics, interval=interval)
->>>>>>> 59b7fc47
     in_memory_logger = InMemoryLogger()  # track the logged metrics in the in_memory_logger
     model = SimpleModel()
     # Construct the trainer and train
