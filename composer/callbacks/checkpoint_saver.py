# Copyright 2022 MosaicML Composer authors
# SPDX-License-Identifier: Apache-2.0

"""Callback to save checkpoints during training."""

from __future__ import annotations

import logging
import operator
import os
import pathlib
import re
import shutil
import tempfile
import textwrap
import time
from pathlib import Path
from typing import Any, Callable, Optional, Union

from composer.core import Callback, Event, State, Time, Timestamp
from composer.loggers import Logger, MLFlowLogger, MosaicMLLogger
from composer.utils import (
    FORMAT_NAME_WITH_DIST_AND_TIME_TABLE,
    FORMAT_NAME_WITH_DIST_TABLE,
    PartialFilePath,
    RemoteFilesExistingCheckStatus,
    RemoteUploader,
    checkpoint,
    create_interval_scheduler,
    create_symlink_file,
    dist,
    ensure_folder_has_no_conflicting_files,
    format_name_with_dist,
    format_name_with_dist_and_time,
    is_model_deepspeed,
    parse_uri,
    partial_format,
)
from composer.utils.checkpoint import _TORCH_DISTRIBUTED_CHECKPOINTS_METADATA_FILENAME
from composer.utils.compression import get_compressor, is_compressed_pt
from composer.utils.object_store.mlflow_object_store import MLFLOW_EXPERIMENT_ID_FORMAT_KEY, MLFLOW_RUN_ID_FORMAT_KEY

log = logging.getLogger(__name__)

__all__ = ['CheckpointSaver']


class CheckpointSaver(Callback):  # noqa: D101
    __doc__ = f"""Callback to save checkpoints.

    .. note::

        If the ``folder`` argument is specified when constructing the :class:`.Trainer`, then the :class:`.CheckpointSaver`
        callback need not be constructed manually. However, for advanced checkpointing use cases
        (such as saving a weights-only checkpoint at one interval and the full training state
        at another interval), instance(s) of this :class:`.CheckpointSaver` callback can be specified in the
        ``callbacks`` argument of the :class:`.Trainer`, as shown in the example below.

    Example

    .. testsetup::

        from composer.callbacks.checkpoint_saver import CheckpointSaver

    .. doctest::

        >>> trainer = Trainer(..., callbacks=[
        ...     CheckpointSaver(
        ...         folder='{{run_name}}/checkpoints',
        ...         filename="ep{{epoch}}-ba{{batch}}-rank{{rank}}",
        ...         latest_filename="latest-rank{{rank}}",
        ...         save_interval="1ep",
        ...         weights_only=False,
        ...     )
        ... ])

    Args:
        folder (str, optional): Format string for the save_folder where checkpoints will be saved.
            Default: ``'{{run_name}}/checkpoints'``.

            The following format variables are available:

            {textwrap.indent(FORMAT_NAME_WITH_DIST_TABLE, prefix='            ')}

            .. note::

                When training with multiple devices (i.e. GPUs), ensure that ``'{{rank}}'`` appears in the format.
                Otherwise, multiple processes may attempt to write to the same file.

        filename (str, optional): A format string describing how to name checkpoints.
            Default: ``'ep{{epoch}}-ba{{batch}}-rank{{rank}}.pt'``.

            Checkpoints will be saved approximately to ``{{folder}}/{{filename.format(...)}}``.

            The following format variables are available:

            {textwrap.indent(FORMAT_NAME_WITH_DIST_AND_TIME_TABLE, prefix='            ')}


            .. note::

                *   By default, only the rank zero process will save a checkpoint file.

                *   When using DeepSpeed, each rank will save a checkpoint file in tarball format. DeepSpeed
                    requires tarball format, as it saves model and optimizer states in separate files.
                    Ensure that ``'{{rank}}'`` appears within the ``filename``. Otherwise, multiple ranks
                    may attempt to write to the same file(s), leading to corrupted checkpoints. If no tarball file
                    extension is specified, ``'.tar'`` will be used.

                *   To write to compressed tar files (regardless of whether DeepSpeed is enabled), set the file
                    extension to ``'.tar.gz'``, ``'.tgz'``, ``'.tar.bz2'``, or ``'.tar.lzma'`` (depending on the
                    desired compression algorithm).

                *   To write to compressed pt files (when DeepSpeed is disabled), set the file extension to
                    ``'.pt.bz2'``, ``'.pt.gz'``, ``'.pt.lz4'``, ``'.pt.lzma'``, ``'.pt.lzo'``, ``'.pt.xz'``,
                    ``'.pt.zst'``
                    (depending on the desired algorithm). You must have the corresponding CLI tool installed.
                    ``lz4`` is a good choice for a modest space saving while being very fast to compress.

            .. warning::

                Using compression will block the training loop while checkpoints are being compressed and the
                compressibility of checkpoints can vary significantly depending on your setup. As such, we
                recommend saving checkpoints without compression by default.

                If you have the ``lz4`` command available on your system, you may want to try saving as ``.pt.lz4``
                as the overhead is minimal (usually less than a second) and the saved space can sometimes
                be significant (1% - 40%).

            Consider the following scenario where:

            *   The :attr:`~.State.run_name` is ``'awesome-training-run'``
            *   The default ``folder='{{run_name}}/checkpoints'`` is used.
            *   The default ``name='ep{{epoch}}-ba{{batch}}-rank{{rank}}'`` is used.
            *   The current epoch count is ``1``.
            *   The current batch count is ``42``.

            When DeepSpeed is not being used, the rank zero process will save the checkpoint to
            ``"awesome-training-run/checkpoints/ep1-ba42-rank0"``.

            When DeepSpeed is being used, each rank (process) will save checkpoints to::

                awesome-training-run/checkpoints/ep1-ba42-rank0.tar
                awesome-training-run/checkpoints/ep1-ba42-rank1.tar
                awesome-training-run/checkpoints/ep1-ba42-rank2.tar
                ...

        remote_file_name (str, optional): Format string for the checkpoint's remote file name.
            Default: ``"{{run_name}}/checkpoints/ep{{epoch}}-ba{{batch}}-rank{{rank}}"``.

            After the checkpoint is saved, it will be periodically uploaded.
            The remote file name will be determined by this format string.

            .. seealso:: :doc:`Uploading Files</trainer/file_uploading>` for notes for file uploading.

            The same format variables for ``filename`` are available.

            Leading slashes (``'/'``) will be stripped.

            To disable uploading checkpoints, set this parameter to ``None``.
        latest_filename (str, optional): A format string for a symlink which points to the last saved checkpoint.
            Default: ``'latest-rank{{rank}}.pt'``.

            Symlinks will be created approximately at ``{{folder}}/{{latest_filename.format(...)}}``.

            The same format variables as for ``name`` are available.

            To disable symlinks, set this parameter to ``None``.

            Consider the following scenario, where:

            *   The :attr:`~.State.run_name` is 'awesome-training-run'
            *   The default ``folder='{{run_name}}/checkpoints'`` is used.
            *   The default ``name='ep{{epoch}}-ba{{batch}}-rank{{rank}}'`` is used.
            *   The default ``latest_filename='latest-rank{{rank}}'`` is used.
            *   The current epoch count is ``1``.
            *   The current batch count is ``42``.

            When DeepSpeed is not being used, the rank zero process will save the checkpoint to
            ``'awesome-training-run/checkpoints/ep1-ba42-rank0'``,
            and a symlink will be created at
            ``'awesome-training-run/checkpoints/latest-rank0' -> 'awesome-training-run/checkpoints/ep1-ba42-rank0'``

            When DeepSpeed is being used, each rank (process) will save checkpoints to::

                awesome-training-run/checkpoints/ep1-ba42-rank0.tar
                awesome-training-run/checkpoints/ep1-ba42-rank1.tar
                awesome-training-run/checkpoints/ep1-ba42-rank2.tar
                ...

            Corresponding symlinks will be created at::

                awesome-training-run/checkpoints/latest-rank0.tar -> awesome-training-run/checkpoints/ep1-ba42-rank0.tar
                awesome-training-run/checkpoints/latest-rank1.tar -> awesome-training-run/checkpoints/ep1-ba42-rank1.tar
                awesome-training-run/checkpoints/latest-rank2.tar -> awesome-training-run/checkpoints/ep1-ba42-rank2.tar
                ...
        latest_remote_file_name (str, optional): Format string for the checkpoint's latest symlink remote file name.
            Default: ``'{{run_name}}/checkpoints/latest-rank{{rank}}"``.

            Whenever a new checkpoint is saved, a symlink is created or updated to point to the latest checkpoint's ``remote_file_name``.
            The remote file name will be determined by this format string. This parameter has no effect if ``latest_filename`` or ``remote_file_name`` is ``None``.

            .. seealso:: :doc:`Uploading Files</trainer/file_uploading>` for notes for file uploading.

            The same format variables for ``filename`` are available.

            Leading slashes (``'/'``) will be stripped.

            To disable symlinks in logger, set this parameter to ``None``.

        overwrite (bool, optional): Whether existing checkpoints should be overridden.
            If ``False`` (the default), then the ``folder`` must not exist or must not contain checkpoints which may conflict
            with the current run. Default: ``False``.

        save_interval (Time | str | int | (State, Event) -> bool): A :class:`.Time`, time-string, integer (in epochs),
            or a function that takes (state, event) and returns a boolean whether a checkpoint should be saved.

            If an integer, checkpoints will be saved every n epochs.
            If :class:`.Time` or a time-string, checkpoints will be saved according to this interval.

            .. seealso:: :func:`.checkpoint_periodically`

            If a function, then this function should take two arguments (:class:`.State`, :class:`.Event`).
            The first argument will be the current state of the trainer, and the second argument will be
            be :attr:`.Event.BATCH_CHECKPOINT` or :attr:`.Event.EPOCH_CHECKPOINT` (depending on the current training
            progress). It should return ``True`` if a checkpoint should be saved given the current state and
            event.

        num_checkpoints_to_keep (int, optional): The number of checkpoints to keep locally. The oldest checkpoints
            are removed first. Set to ``-1`` to keep all checkpoints locally. Default: ``-1``.

            Checkpoints will be removed after they have been uploaded. For example, when this callback
            is used in conjunction with the :class:`.RemoteUploaderDownloader`, set this
            parameter to ``0`` to immediately delete checkpoints from the local disk after they have been uploaded to
            the object store.

            This parameter only controls how many checkpoints are kept locally; checkpoints are not deleted from
            remote file systems.

        weights_only (bool): If ``True``, save only the model weights instead of the entire training state.
            This parameter must be ``False`` when using DeepSpeed. Default: ``False``.

        ignore_keys (list[str] | (dict) -> None, optional): A list of paths for the ``state_dict`` of the checkpoint,
            which, when provided, will be ignored from the state_dict before a checkpoint is saved. Each path is a list
            of strings specifying the keys to index into ``state_dict`` joined together with `/` as a separator (as PyTorch
            uses `.` in parameter names). If a prefix is provided, all children are also ignored (see Example 2).
            See :mod:`composer.core.state` for the structure of state_dict.

            Example 1: ``save_ignore_keys = ["state/model/layer1.weights", "state/model/layer1.bias"]`` would ignore
            layer 1 weights and bias.

            Example 2: ``save_ignore_keys = ["state/model/*"]`` would ignore the entire model, which would have the same
            effect as the previous example if there was only 1 layer.

            Example 3: ``save_ignore_keys = ["state/model/layer*.weights"]`` would ignore all weights in the model.

            Example 4: ``save_ignore_keys = ["state/rank_zero_seed", "rng"]`` would reset all randomness when
            saving the checkpoint.

            If a callable, it should take one argument which is the state_dict. The callable is free to arbitrarily modify
            the state_dict before it is loaded.

            (default: ``None``)

    Attributes:
        saved_checkpoints (list[tuple[Timestamp, list[pathlib.Path]]]): The checkpoint timestamps and filepaths.

            This list contains tuples of the save timestamp and the checkpoint filepaths.
            This list will have at most ``num_checkpoints_to_keep`` entries. The latest checkpoint
            will be at the end.

            .. note::

                When using DeepSpeed, the index of a filepath in each list corresponds to the global rank of
                the process that wrote that file. Each filepath is valid only on the process's (rank's) node.

                Otherwise, when not using DeepSpeed, each sub-list will contain only one filepath since only rank zero
                saves checkpoints.
    """

    def __init__(
        self,
        folder: Union[str, pathlib.Path] = '{run_name}/checkpoints',
        filename: Union[str, pathlib.Path] = 'ep{epoch}-ba{batch}-rank{rank}.pt',
        remote_file_name: Optional[Union[str, pathlib.Path]
                                  ] = ('{run_name}/checkpoints/'
                                       'ep{epoch}-ba{batch}-rank{rank}.pt'),
        latest_filename: Optional[Union[str, pathlib.Path]] = 'latest-rank{rank}.pt',
        latest_remote_file_name: Optional[Union[str, pathlib.Path]] = '{run_name}/checkpoints/latest-rank{rank}.pt',
        save_interval: Union[Time, str, int, Callable[[State, Event], bool]] = '1ep',
        *,
        overwrite: bool = False,
        num_checkpoints_to_keep: int = -1,
        weights_only: bool = False,
        ignore_keys: Optional[Union[list[str], Callable[[dict], None]]] = None,
        num_concurrent_uploads: int = 1,
        upload_timeout_in_seconds: int = 3600,
    ):
        backend, _, local_folder = parse_uri(str(folder))
        if local_folder == '':
            local_folder = '.'

        filename = str(filename)
        remote_file_name = str(remote_file_name) if remote_file_name is not None else None
        latest_filename = str(latest_filename) if latest_filename is not None else None
        latest_remote_file_name = str(latest_remote_file_name) if latest_remote_file_name is not None else None

        # want to fail early if a required CLI tool is missing to ensure no training time is wasted
        for name in [filename, remote_file_name, latest_filename, latest_remote_file_name]:
            if name is not None and is_compressed_pt(name):
                get_compressor(name).check_exists()

        if not callable(save_interval):
            save_interval = create_interval_scheduler(save_interval)
        self.save_interval = save_interval
        self.last_checkpoint_batch: Optional[Time] = None

        self.folder = local_folder

        self.filename = PartialFilePath(filename.lstrip('/'), local_folder)
        self.latest_filename = PartialFilePath(latest_filename.lstrip('/'), local_folder) if latest_filename else None
        self.remote_file_name = PartialFilePath(remote_file_name) if remote_file_name else None
        self.latest_remote_file_name = PartialFilePath(latest_remote_file_name) if latest_remote_file_name else None

        self.overwrite = overwrite
        self.saved_checkpoints: list[str] = []
        self.all_saved_checkpoints_to_timestamp: dict[str, Timestamp] = {}
        self.num_checkpoints_to_keep = num_checkpoints_to_keep
        self.weights_only = weights_only
        self.ignore_keys = ignore_keys

        self.start_batch = None

        self.remote_uploader = None
        self.rank_saves_symlinks: bool = False
        self.tmp_dir_for_symlink = tempfile.TemporaryDirectory()
        self.num_concurrent_uploads = num_concurrent_uploads
        self.upload_timeout_in_seconds = upload_timeout_in_seconds
        # Allow unit test to override this to make it faster
        self._symlink_upload_wait_before_next_try_in_seconds = 30.0
        self.pid = os.getpid()
        self.symlink_count = 0
        self.symlink_upload_tasks = []

        if backend != '':
            self.remote_uploader = RemoteUploader(
                remote_folder=str(folder),
                num_concurrent_uploads=self.num_concurrent_uploads,
            )

    def init(self, state: State, logger: Logger) -> None:
        # If MLFlowLogger is being used, format MLFlow-specific placeholders in the save folder and paths.
        # Assumes that MLFlowLogger comes before CheckpointSaver in the list of loggers.
        for destination in logger.destinations:
            if isinstance(destination, MLFlowLogger):
                mlflow_format_kwargs = {
                    MLFLOW_EXPERIMENT_ID_FORMAT_KEY: destination._experiment_id,
                    MLFLOW_RUN_ID_FORMAT_KEY: destination._run_id,
                }
                self.folder = partial_format(self.folder, **mlflow_format_kwargs)

                self.filename.folder = self.folder
                if self.latest_filename is not None:
                    self.latest_filename.folder = self.folder

                # The remote paths have the placeholders in their filename rather than folder
                if self.remote_file_name is not None:
                    self.remote_file_name.filename = partial_format(
                        self.remote_file_name.filename,
                        **mlflow_format_kwargs,
                    )
                if self.latest_remote_file_name is not None:
                    self.latest_remote_file_name.filename = partial_format(
                        self.latest_remote_file_name.filename,
                        **mlflow_format_kwargs,
                    )
                break

        if self.remote_uploader is not None:
            self.remote_uploader.init()
        folder = format_name_with_dist(self.folder, state.run_name)
        os.makedirs(folder, exist_ok=True)

    def fit_start(self, state: State, logger: Logger) -> None:
        if not self.overwrite:
            # checks that save_folder contains no files with a timestamp after the current timestamp,
            # which has potential for future conflicts.
            folder = format_name_with_dist(self.folder, state.run_name)
            ensure_folder_has_no_conflicting_files(folder, self.filename.filename, state.timestamp)

        dist.barrier()  # holds all ranks until folder check is done

        if is_model_deepspeed(state.model) and self.weights_only:
            raise NotImplementedError('weights_only=True is not supported when using DeepSpeed.')

        self.start_batch = state.timestamp.batch

    def batch_checkpoint(self, state: State, logger: Logger):
        assert callable(self.save_interval)
        if self.save_interval(state, Event.BATCH_CHECKPOINT) and self.last_checkpoint_batch != state.timestamp.batch:
            self._save_checkpoint(
                state,
                logger,
            )

    def epoch_checkpoint(self, state: State, logger: Logger):
        assert callable(self.save_interval)
        if self.save_interval(state, Event.EPOCH_CHECKPOINT) and self.last_checkpoint_batch != state.timestamp.batch:
            self._save_checkpoint(
                state,
                logger,
            )

    def iteration_checkpoint(self, state: State, logger: Logger):
        assert callable(self.save_interval)
        if (
            self.save_interval(state, Event.ITERATION_CHECKPOINT) and
            self.last_checkpoint_batch != state.timestamp.batch
        ):
            self._save_checkpoint(
                state,
                logger,
            )

    def state_dict(self) -> dict[str, Any]:
        state_dict = {}

        all_checkpoints = []
        for save_filename, timestamp in self.all_saved_checkpoints_to_timestamp.items():
            all_checkpoints.append((save_filename, timestamp.state_dict()))

        state_dict['all_saved_checkpoints_to_timestamp'] = all_checkpoints
        return state_dict

    def load_state_dict(self, state: dict[str, Any]):
        if 'all_saved_checkpoints_to_timestamp' in state:
            for (save_filename, timestamp_state) in state['all_saved_checkpoints_to_timestamp']:
                load_timestamp = Timestamp()
                load_timestamp.load_state_dict(timestamp_state)
                self.all_saved_checkpoints_to_timestamp[save_filename] = load_timestamp

    def _upload_checkpoint(
        self,
        remote_file_name: str,
        local_file_name: str,
        local_remote_file_names: list[str],
        logger: Logger,
    ):
        if self.remote_uploader is not None:
            self.remote_uploader.upload_file_async(
                remote_file_name=remote_file_name,
                file_path=pathlib.Path(local_file_name),
                overwrite=self.overwrite,
            )
            local_remote_file_names.append(remote_file_name)
        else:
            logger.upload_file(
                remote_file_name=remote_file_name,
                file_path=local_file_name,
                overwrite=self.overwrite,
            )

    def _save_checkpoint(self, state: State, logger: Logger):
        self.last_checkpoint_batch = state.timestamp.batch

        is_deepspeed = is_model_deepspeed(state.model)

        if is_deepspeed and '{rank}' not in self.filename.filename:
            raise ValueError(f'Save filename {self.filename.filename} must have {{rank}} for deepspeed.')

        # save the checkpoint to the filename
        filename_with_placeholders = self.filename.format(state, is_deepspeed, keep_placeholders=True)
        save_filename = checkpoint.get_save_filename(state, filename_with_placeholders)
        # Store before saving so state_dict in checkpoint has reference to latest checkpoint (itself)
        self.all_saved_checkpoints_to_timestamp[save_filename] = state.timestamp

        saved_path = checkpoint.save_checkpoint(
            state=state,
            filename=filename_with_placeholders,
            weights_only=self.weights_only,
            ignore_keys=self.ignore_keys,
        )

        self.symlink_count += 1
        # Remote checkpoint file names on this rank
        local_remote_file_names = []
        all_remote_filenames = []

        if not saved_path:  # not all ranks save
            if self.remote_file_name is not None and self.remote_uploader is not None:
                all_remote_filenames = dist.all_gather_object(local_remote_file_names)
            return

        log.debug(f'Checkpoint locally saved to {saved_path}')

        # Add old checkpoints when the run is resumed with the same path
        for file in pathlib.Path(saved_path).parent.iterdir():
<<<<<<< HEAD
            if saved_path not in str(file) and file not in self.saved_checkpoints and not file.is_symlink():  
                self.saved_checkpoints.append(str(file))
=======
            if saved_path not in str(file) and file not in self.saved_checkpoints and not file.is_symlink():
                self.saved_checkpoints.append(file.stem)
>>>>>>> 59b7fc47

        metadata_local_file_path = None
        if dist.get_global_rank() == 0 and state.fsdp_sharded_state_dict_enabled:
            metadata_local_file_path = format_name_with_dist_and_time(
                os.path.join(Path(saved_path).parent, _TORCH_DISTRIBUTED_CHECKPOINTS_METADATA_FILENAME),
                state.run_name,
                state.timestamp,
            )

        self.rank_saves_symlinks = dist.get_global_rank() == 0 or not state.fsdp_sharded_state_dict_enabled
        if self.latest_filename is not None and self.num_checkpoints_to_keep != 0:
            symlink = self.latest_filename.format(state, is_deepspeed)
            os.makedirs(os.path.dirname(symlink), exist_ok=True)
            try:
                os.remove(symlink)
            except FileNotFoundError:
                pass
            # Sharded checkpoints for torch >2.0 use directories not files for load_paths
            if state.fsdp_sharded_state_dict_enabled:
                src_path = str(pathlib.Path(saved_path).parent)
            else:
                src_path = saved_path
            if self.rank_saves_symlinks:
                os.symlink(os.path.relpath(src_path, os.path.dirname(symlink)), symlink)

        # if remote file name provided, upload the checkpoint
        if self.remote_file_name is not None:
            if state.fsdp_sharded_state_dict_enabled:
                remote_file_name = self.remote_file_name.format(
                    state,
                    is_deepspeed,
                    keep_placeholders=True,
                ).lstrip('/')
                assert state.fsdp_config is not None
                remote_prefix = state.fsdp_config.sharded_ckpt_prefix_dir
                assert remote_prefix is not None
                ckpt_filename = checkpoint._TORCH_DISTRIBUTED_CHECKPOINTS_FILENAME
                remote_file_name = os.path.join(pathlib.Path(remote_file_name).parent, remote_prefix, ckpt_filename)
                remote_file_name = format_name_with_dist_and_time(remote_file_name, state.run_name, state.timestamp)
                # Upload metadata file.
                # The metadata file contains info related to which shards are saved where.
                if dist.get_global_rank() == 0 and state.fsdp_sharded_state_dict_enabled:
                    metadata_remote_file_name = format_name_with_dist_and_time(
                        os.path.join(Path(remote_file_name).parent, _TORCH_DISTRIBUTED_CHECKPOINTS_METADATA_FILENAME),
                        state.run_name,
                        state.timestamp,
                    )
                    assert metadata_local_file_path is not None
                    self._upload_checkpoint(
                        remote_file_name=metadata_remote_file_name,
                        local_file_name=metadata_local_file_path,
                        local_remote_file_names=local_remote_file_names,
                        logger=logger,
                    )
            else:
                remote_file_name = self.remote_file_name.format(
                    state,
                    is_deepspeed,
                ).lstrip('/')

            log.debug(f'Uploading checkpoint to {remote_file_name}')
            try:
                self._upload_checkpoint(
                    remote_file_name=remote_file_name,
                    local_file_name=saved_path,
                    local_remote_file_names=local_remote_file_names,
                    logger=logger,
                )
            except FileExistsError as e:
                raise FileExistsError(
                    f'Uploading checkpoint failed with error: {e}. overwrite was set to {self.overwrite}. To overwrite checkpoints with Trainer, set save_overwrite to True.',
                ) from e

            if self.remote_uploader is not None:
                all_remote_filenames = dist.all_gather_object(local_remote_file_names)

            # symlinks stay the same with sharded checkpointing
            if self.latest_remote_file_name is not None:
                symlink_name = self.latest_remote_file_name.format(
                    state,
                    is_deepspeed,
                ).lstrip('/') + '.symlink'

                # create and upload a symlink file
                symlink_filename = os.path.join(
                    self.tmp_dir_for_symlink.name,
                    f'latest.{self.symlink_count}.symlink',
                )
                # Sharded checkpoints for torch >2.0 use directories not files for load_paths
                if state.fsdp_sharded_state_dict_enabled:
                    src_path = str(pathlib.Path(remote_file_name).parent)
                else:
                    src_path = remote_file_name
                log.debug(f'Creating symlink file {symlink_filename} -> {src_path}')
                if self.rank_saves_symlinks:
                    create_symlink_file(src_path, symlink_filename)
                    if self.remote_uploader is not None:
                        remote_checkpoint_file_names = []
                        for file_names in all_remote_filenames:
                            remote_checkpoint_file_names += file_names
                        check_remote_files_exist_future = self.remote_uploader.check_remote_files_exist_async(
                            remote_checkpoint_file_names=remote_checkpoint_file_names,
                            max_wait_time_in_seconds=self.upload_timeout_in_seconds,
                            wait_before_next_try_in_seconds=self._symlink_upload_wait_before_next_try_in_seconds,
                        )
                        self.symlink_upload_tasks.append(
                            (check_remote_files_exist_future, symlink_filename, symlink_name),
                        )
                    else:
                        logger.upload_file(
                            remote_file_name=symlink_name,
                            file_path=symlink_filename,
                            overwrite=True,
                        )

        self.saved_checkpoints.append(saved_path)

        if self.num_checkpoints_to_keep >= 0:
            self._rotate_checkpoints(sharding_enabled=state.fsdp_sharded_state_dict_enabled)

    def _rotate_checkpoints(self, sharding_enabled: bool = False):
        # Assuming epoch and batch indices increase monotonically
        sorted_triplets = sorted(
                [
                    (
                        int(reg.group(1)),  # epoch number
                        int(reg.group(2)),  # number of batches
                        path,
                    )
                    for path in self.saved_checkpoints
                    if (
                        reg := re.search(
                             r"/ep(\d+)-ba(\d+)", path
                        )
                    )
                    is not None
                ],
                key=operator.itemgetter(1),
        )
        pairs = [(ep,ba) for ep,ba,_ in sorted_triplets]
        self.saved_checkpoints = [path for _,_,path in sorted_triplets]
        log.debug("Sorted checkpoints (ep,ba): %s", pairs)
        while len(self.saved_checkpoints) > self.num_checkpoints_to_keep:
            prefix_dir = None
            # Assuming epoch and batch indices increase monotonically
            sorted_triplets = sorted(
                [
                    (
                        int(reg.group(1)),  # epoch number
                        int(reg.group(2)),  # number of batches
                        path,
                    ) for path in self.saved_checkpoints if (reg := re.search(
                        r'/ep(\d+)-ba(\d+)',
                        path,
                    )) is not None
                ],
                key=operator.itemgetter(1),
            )
            pairs = [(ep, ba) for ep, ba, _ in sorted_triplets]
            self.saved_checkpoints = [path for _, _, path in sorted_triplets]
            log.debug('Sorted checkpoints (ep,ba): %s', pairs)
            checkpoint_to_delete = self.saved_checkpoints.pop(0)
            prefix_dir = str(Path(checkpoint_to_delete).parent)
            if not sharding_enabled:
                try:
                    os.remove(checkpoint_to_delete)
                except FileNotFoundError:
                    pass
            else:
                if dist.get_global_rank() == 0:
                    shutil.rmtree(prefix_dir)
        

    def _log_checkpoint_upload(self, logger: Logger):
        for destination in logger.destinations:
            if isinstance(destination, MosaicMLLogger):
                destination.log_metadata({'checkpoint_uploaded_time': time.time()}, force_flush=True)

    def batch_end(self, state: State, logger: Logger) -> None:
        del state  # unused
        if self.remote_uploader is None:
            return
        self.remote_uploader.check_workers()
        if not self.rank_saves_symlinks:
            return
        undone_symlink_upload_tasks = []
        for (check_remote_files_exist_future, local_symlink_file,
             remote_symlink_file) in reversed(self.symlink_upload_tasks):
            if not check_remote_files_exist_future.done():
                undone_symlink_upload_tasks.insert(
                    0,
                    (check_remote_files_exist_future, local_symlink_file, remote_symlink_file),
                )
                continue
            if check_remote_files_exist_future.done():
                result = check_remote_files_exist_future.result()
                if result == RemoteFilesExistingCheckStatus.EXIST:
                    self.remote_uploader.upload_file_async(
                        remote_file_name=remote_symlink_file,
                        file_path=local_symlink_file,
                        overwrite=True,
                    )
                    self._log_checkpoint_upload(logger)
                    break
                else:
                    raise RuntimeError(f'Failed to check if checkpoint files upload finish: {result}')
        self.symlink_upload_tasks = undone_symlink_upload_tasks

    def fit_end(self, state: State, logger: Logger) -> None:
        del state  # unused
        if self.remote_uploader is None:
            return
        log.info('Waiting for checkpoint uploading to finish')
        self.remote_uploader.wait()
        if self.rank_saves_symlinks and len(self.symlink_upload_tasks) > 0:
            log.debug('Uploading symlink to the latest checkpoint')
            # We only need to upload a symlink pointing to the latest checkpoint files, so we can ignore successful uploads of older checkpoints.
            check_remote_files_exist_future, local_symlink_file, remote_symlink_file = self.symlink_upload_tasks[-1]
            result = check_remote_files_exist_future.result()
            if result == RemoteFilesExistingCheckStatus.EXIST:
                symlink_upload_future = self.remote_uploader.upload_file_async(
                    remote_file_name=remote_symlink_file,
                    file_path=local_symlink_file,
                    overwrite=True,
                )
                symlink_upload_future.result()
                self._log_checkpoint_upload(logger)
            else:
                raise RuntimeError(f'Failed to check if checkpoint files upload finish: {result}')
        log.info('Checkpoint uploading finished!')

    def post_close(self):
        if self.remote_uploader is not None:
            # Wait the symlink file upload to finish and close remote uploader
            try:
                self.remote_uploader.wait_and_close()
            except Exception as e:
                log.error(f'RemoteUploader run into exception {e}')<|MERGE_RESOLUTION|>--- conflicted
+++ resolved
@@ -495,13 +495,8 @@
 
         # Add old checkpoints when the run is resumed with the same path
         for file in pathlib.Path(saved_path).parent.iterdir():
-<<<<<<< HEAD
-            if saved_path not in str(file) and file not in self.saved_checkpoints and not file.is_symlink():  
-                self.saved_checkpoints.append(str(file))
-=======
             if saved_path not in str(file) and file not in self.saved_checkpoints and not file.is_symlink():
                 self.saved_checkpoints.append(file.stem)
->>>>>>> 59b7fc47
 
         metadata_local_file_path = None
         if dist.get_global_rank() == 0 and state.fsdp_sharded_state_dict_enabled:
