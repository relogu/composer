# Copyright 2022 MosaicML Composer authors
# SPDX-License-Identifier: Apache-2.0

"""The Composer Version."""

<<<<<<< HEAD
__version__ = '0.22.0'
=======
__version__ = '0.24.1'
>>>>>>> 3c7fefb7
<|MERGE_RESOLUTION|>--- conflicted
+++ resolved
@@ -3,8 +3,4 @@
 
 """The Composer Version."""
 
-<<<<<<< HEAD
-__version__ = '0.22.0'
-=======
-__version__ = '0.24.1'
->>>>>>> 3c7fefb7
+__version__ = '0.24.1'