--- conflicted
+++ resolved
@@ -3,8 +3,4 @@
 
 """The Composer Version."""
 
-<<<<<<< HEAD
-__version__ = '0.28.0'
-=======
-__version__ = '0.29.0'
->>>>>>> 4c4a6216
+__version__ = '0.29.0'