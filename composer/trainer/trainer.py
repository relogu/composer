--- conflicted
+++ resolved
@@ -20,11 +20,6 @@
 from collections import defaultdict
 from copy import deepcopy
 from pathlib import Path
-<<<<<<< HEAD
-from typing import (Any, Callable, ContextManager, Dict, Iterable, List, Mapping, Optional, Sequence, TextIO, Tuple,
-                    Union, cast)
-import weakref
-=======
 from typing import (
     Any,
     Callable,
@@ -40,7 +35,7 @@
     Union,
     cast,
 )
->>>>>>> fe7964f8
+import weakref
 
 import coolname
 import torch
@@ -216,22 +211,15 @@
             compiled_schedulers.append(scheduler)
         # It's a composer scheduler
         else:
-<<<<<<< HEAD
-            compiled_schedulers.append(compile_composer_scheduler(
-                scheduler,
-                weakref.proxy(state),
-                # state,
-                scale_schedule_ratio,
-            ))
-=======
             compiled_schedulers.append(
                 compile_composer_scheduler(
                     scheduler,
-                    state,
+                    # NOTE: Passing a weakref to avoid circular reference
+                    weakref.proxy(state),
+                    # state,
                     scale_schedule_ratio,
                 ),
             )
->>>>>>> fe7964f8
 
     return compiled_schedulers
 
@@ -3621,18 +3609,6 @@
             raise ValueError(f'Exporting Model requires type torch.nn.Module, got {type(export_model)}')
         if sample_input == None and save_format == 'onnx':
             sample_input = self.state.batch
-<<<<<<< HEAD
-        export_with_logger(model=export_model,
-                           save_format=save_format,
-                           save_path=save_path,
-                           logger=self.logger,
-                           save_object_store=save_object_store,
-                           sample_input=(sample_input, {}),
-                           transforms=transforms,
-                           input_names=input_names,
-                           output_names=output_names)
-    
-=======
         export_with_logger(
             model=export_model,
             save_format=save_format,
@@ -3644,4 +3620,4 @@
             input_names=input_names,
             output_names=output_names,
         )
->>>>>>> fe7964f8
+    