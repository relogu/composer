# Copyright 2022 MosaicML Composer authors
# SPDX-License-Identifier: Apache-2.0

"""Train models."""

from __future__ import annotations

import collections.abc
import contextlib
import datetime
import itertools
import logging
import os
import random
import re
import tempfile
import textwrap
import time
import warnings
from collections import defaultdict
from copy import deepcopy
from pathlib import Path
from typing import (
    Any,
    Callable,
    ContextManager,
    Iterable,
    Mapping,
    Optional,
    Sequence,
    TextIO,
    Union,
    cast,
)
import weakref

import coolname
import torch
import torch.distributed
import torch.nn as nn
import torch.utils.data
from packaging import version
from torch._dynamo import OptimizedModule
from torch.distributed.fsdp import FullyShardedDataParallel
from torch.distributed.fsdp._runtime_utils import _post_backward_final_callback
from torch.distributed.fsdp.sharded_grad_scaler import ShardedGradScaler
from torch.nn.parallel import DistributedDataParallel
from torch.optim.lr_scheduler import LRScheduler
from torch.utils.data import DataLoader, DistributedSampler
from torchmetrics import Metric

if version.parse(torch.__version__) >= version.parse('2.3.0'):
    from torch.amp.grad_scaler import GradScaler, _refresh_per_optimizer_state  # type: ignore
else:
    from torch.cuda.amp.grad_scaler import GradScaler, _refresh_per_optimizer_state  # type: ignore

from composer.callbacks import CheckpointSaver, MemorySnapshot, OOMObserver, OptimizerMonitor
from composer.core import (
    Algorithm,
    AlgorithmPass,
    Batch,
    Callback,
    DataSpec,
    Engine,
    Evaluator,
    Event,
    Precision,
    State,
    Time,
    Timestamp,
    TimeUnit,
    TrainerMode,
    ensure_data_spec,
    ensure_evaluator,
    ensure_time,
    get_precision_context,
)
from composer.core.precision import _validate_precision
from composer.devices import Device, DeviceCPU, DeviceGPU, DeviceMPS, DeviceTPU
from composer.distributed import (
    DDPSyncStrategy,
    ddp_sync_context,
    fix_batch_precision_for_deepspeed,
    parse_deepspeed_config,
    prepare_ddp_module,
    prepare_fsdp_module,
    prepare_tp_module,
)
from composer.loggers import (
    ConsoleLogger,
    Logger,
    LoggerDestination,
    MLFlowLogger,
    MosaicMLLogger,
    ProgressBarLogger,
    RemoteUploaderDownloader,
    WandBLogger,
)
from composer.loggers.mosaicml_logger import MOSAICML_ACCESS_TOKEN_ENV_VAR, MOSAICML_PLATFORM_ENV_VAR
from composer.models import ComposerModel
from composer.optim import ComposerScheduler, DecoupledSGDW, compile_composer_scheduler
from composer.profiler import Profiler
from composer.trainer._patch_pytorch import patch_pytorch, patch_unshard_for_automicrobatching
from composer.trainer._scale_schedule import scale_pytorch_scheduler
from composer.trainer._scaler import ClosureGradScaler
from composer.utils import (
    MLFLOW_EXPERIMENT_ID_FORMAT_KEY,
    MLFLOW_RUN_ID_FORMAT_KEY,
    ExportFormat,
    FSDPConfig,
    MissingConditionalImportError,
    ObjectStore,
    ParallelismConfig,
    TPConfig,
    Transform,
    VersionedDeprecationWarning,
    checkpoint,
    dist,
    ensure_tuple,
    export_with_logger,
    extract_hparams,
    format_name_with_dist,
    get_composer_env_dict,
    get_device,
    get_file,
    is_model_deepspeed,
    is_xla_installed,
    map_collection,
    maybe_create_object_store_from_uri,
    maybe_create_remote_uploader_downloader_from_uri,
    model_eval_mode,
    parse_uri,
    partial_format,
    reproducibility,
)

if is_xla_installed():
    import torch_xla.core.xla_model as xm
    import torch_xla.distributed.parallel_loader as pl

log = logging.getLogger(__name__)

__all__ = ['Trainer']

# syntax to shorten the Scheduler type annotations
Scheduler = Union[ComposerScheduler, LRScheduler]

OOM_FOUND_ON_OTHER_RANK = 'CUDA out of memory encountered on a different rank'


def _raise_missing_argument_exception(arg_name: str):
    raise ValueError((
        f'{arg_name} is a required argument and must be specified when constructing the '
        f'{Trainer.__name__} or when calling {Trainer.__name__}.{Trainer.fit.__name__}(). '
        f'To fix, please specify `{arg_name}` via {Trainer.__name__}({arg_name}=...) or '
        f'{Trainer.__name__}.{Trainer.fit.__name__}({arg_name}=...).'
    ))


def _scale_max_duration_by_ssr(
    scale_schedule_ratio: float,
    orig_max_duration: Optional[Time[int]],
) -> Optional[Time[int]]:
    if orig_max_duration is None:
        return None
    max_duration = cast(Time[int], orig_max_duration * scale_schedule_ratio)
    log.info(f'max_duration changed from {orig_max_duration} to {max_duration}')
    if max_duration.value == 0:
        raise ValueError('Scale schedule has reduced the max_duration to 0. Set a higher ratio or use more epochs.')
    return max_duration


def _get_default_scheduler_frequency(schedulers: Optional[Union[Scheduler, Sequence[Scheduler]]]):
    has_pytorch_scheduler = any(isinstance(scheduler, LRScheduler) for scheduler in ensure_tuple(schedulers))
    if has_pytorch_scheduler:
        log.info((
            'Stepping schedulers every epoch, as a PyTorch scheduler was provided. '
            'The trainer cannot automatically convert the parameters (e.g. step_size, T_max) of the '
            'PyTorch scheduler to be in terms of batches. If the PyTorch scheduler should be stepped '
            'every batch, set `step_schedulers_every_batch=True`.'
        ))
        return TimeUnit.EPOCH
    else:
        log.info((
            'Stepping schedulers every batch. '
            'To step schedulers every epoch, set `step_schedulers_every_batch=False`.'
        ))
        return TimeUnit.BATCH


def _filter_metrics(metrics: dict[str, Metric], metric_names: Optional[list[str]]) -> dict[str, Metric]:
    """Filter the metrics based on the given metric_names as regex strings (e.g. 'Accuracy', 'f1' for 'BinaryF1Score', 'Top-.' for 'Top-1 Accuracy' and 'Top-2 Accuracy', etc). If no metric_names are provided, all metrics will be returned."""
    metrics = deepcopy(metrics)
    if metric_names is None:
        return metrics
    filtered_metrics = {}
    for name, metric in metrics.items():
        if any(re.match(f'.*{metric_name}.*', name, re.IGNORECASE) for metric_name in metric_names):
            filtered_metrics[name] = metric
    return filtered_metrics


def _compile_schedulers(
    schedulers: Optional[Union[Scheduler, Sequence[Scheduler]]],
    state: State,
    scale_schedule_ratio: float,
) -> list[LRScheduler]:
    compiled_schedulers = []
    for scheduler in ensure_tuple(schedulers):
        if isinstance(scheduler, LRScheduler):
            scale_pytorch_scheduler(scheduler, scale_schedule_ratio)
            compiled_schedulers.append(scheduler)
        # It's a composer scheduler
        else:
            compiled_schedulers.append(
                compile_composer_scheduler(
                    scheduler,
                    # NOTE: Passing a weakref to avoid circular reference
                    weakref.proxy(state),
                    # state,
                    scale_schedule_ratio,
                ),
            )

    return compiled_schedulers


def _set_evaluator_interval_and_subset_num_batches(
    evaluators: Sequence[Evaluator],
    eval_interval: Union[int, str, Time, Callable[[State, Event], bool]],
    subset_num_batches: int,
):
    # Convert eval_dataloader to `list[Evaluator]`
    for evaluator in evaluators:
        if evaluator.subset_num_batches is None:
            evaluator.subset_num_batches = subset_num_batches
        if evaluator.eval_interval is None:
            evaluator.eval_interval = eval_interval
        eval_dataloader = evaluator.dataloader.dataloader
        if isinstance(eval_dataloader, collections.abc.Sized) and evaluator.subset_num_batches == -1:
            try:
                dataloader_len = len(eval_dataloader)
            except TypeError:
                dataloader_len = None
            if dataloader_len == None:
                raise ValueError(
                    'eval_subset_num_batches must be set when using an infinite sized '
                    'eval_dataloader where length is `None`. Otherwise, evaluation will '
                    'run forever and never terminate.',
                )


def _is_auto_microbatching(device_train_microbatch_size: Optional[Union[int, float, str]], device: Device):
    if device_train_microbatch_size == 'auto':
        warnings.warn((
            "`device_train_microbatch_size='auto'` may potentially fail with unexpected "
            'CUDA errors. Auto microbatching attempts to catch CUDA Out of Memory errors '
            'and adjust the batch size, but it is possible CUDA will be put into an '
            'irrecoverable state due to PyTorch bugs, e.g. integer overflow. In this case, '
            'please manually set device_train_microbatch_size explicitly to an integer '
            'instead.'
        ))
        if not isinstance(device, DeviceGPU):
            raise ValueError(
                'Can only use adaptive device_train_microbatch_size on GPU. Please set device_train_microbatch_size >= 1.',
            )
        return True
    else:
        return False


def _get_initial_device_train_microbatch_size(
    device_train_microbatch_size: Optional[Union[int, float, str]],
    auto_microbatching: bool,
    train_dataloader: Optional[Iterable],
) -> Optional[Union[int, float]]:
    """Sets initial value of device_train_microbatch_size.

    If auto_microbatching, sets initial `device_train_microbatch_size` to per rank batch size. If
    `train_dataloader` is not set yet, returns None and this function will be called again when
    `train_dataloader` is set, such as when `fit()` is called.
    """
    if device_train_microbatch_size is None or auto_microbatching:
        # Return None, this function will be called again when `train_dataloader` is set
        if train_dataloader is None:
            return None
        try:
            batch_size = getattr(train_dataloader, 'batch_size')
        except AttributeError as e:
            # Error message when `device_train_microbatch_size` is None
            # Note: This code path will be removed after `auto` is made default
            if device_train_microbatch_size is None:
                raise ValueError(
                    '`device_train_microbatch_size` must be set when `state.train_dataloader` does not have a `batch_size` attribute.',
                ) from e
            # Error message when `device_train_microbatch_size` is 'auto'
            raise AttributeError(
                "`device_train_microbatch_size='auto'` requires the `state.train_dataloader` to have a `batch_size` attribute.",
            ) from e
        return batch_size
    elif isinstance(device_train_microbatch_size, (int, float)):
        return device_train_microbatch_size
    else:
        raise ValueError("device_train_microbatch_size must be an int or ``'auto'``")


def _is_cuda_oom(e: RuntimeError):
    """Determines if error is CUDA Out of Memory and if auto_microbatching is enabled."""
    if any(s in str(e) for s in ['CUDA out of memory', 'CUDA error: out of memory']):
        return True
    # With batch_norm, large batch sizes sometimes result in cuDNN instead of Cuda OOMs.
    if 'cuDNN error: CUDNN_STATUS_NOT_SUPPORTED. This error may appear if you passed in a non-contiguous input.' in str(
        e,
    ):
        warnings.warn(
            'Encountered "cuDNN error: CUDNN_STATUS_NOT_SUPPORTED. This error may appear if you passed in '
            'a non-contiguous input." This can happen when the batch_size is too large for the GPU so auto '
            'auto_microbatching will rerun with a smaller microbatch size value, but there may be a user '
            'error with non-contiguous inputs.',
        )
        return True
    return False


def _fsdp_reshard_and_cleanup(model: torch.nn.Module):
    """Manually reshard and clean up FSDP model.

    When an exception like OOM happens, _post_backward_final_callback, which
    is registered as a backward callback, will not run. We manually call it to cleanup
    loose memory.
    """
    for __, module in model.named_modules():
        if isinstance(module, FullyShardedDataParallel):
            if module.check_is_root():
                # Only call _post_backward_final_callback on root module. It will
                # traverse and reshard all FSDP sub-modules
                _post_backward_final_callback(module, module)


def _clear_incomplete_train_states(state: State):
    """Manually clear gradients when automicrobatching reruns a batch.

    Before automicrobatching tries a lower microbatch size, clear the
    training states and memory of the previous run of the batch to reset the memory to
    before the batch was run.
    """
    if hasattr(state, 'outputs'):
        del state.outputs
    if hasattr(state, 'loss'):
        del state.loss
    for optimizer in state.optimizers:
        optimizer.zero_grad(set_to_none=True)
    if state.scaler is not None:
        state.scaler._per_optimizer_states = defaultdict(_refresh_per_optimizer_state)
    _fsdp_reshard_and_cleanup(state.model)
    torch.cuda.empty_cache()


def _adjust_device_train_microbatch_size(state: State):
    """Adjust device_train_microbatch_size if we encounter OOM.

    Args:
        state (State): State of trainer.
    """
    # If any rank hit CUDA OOM, update device_train_microbatch_size and retry. Raise runtime error
    # if training 1 sample at a time still resulted in CUDA out of memory.
    assert state.device_train_microbatch_size is not None
    if state.device_train_microbatch_size == 1:
        raise RuntimeError((
            'CUDA out of memory or excessive memory allocation retries detected. The train loop failed with an internal microbatch of size 1.'
            'The GPU does not have enough memory to process even 1 sample during train.'
        ))
    else:
        original_microbatch_size = state.device_train_microbatch_size
        state.device_train_microbatch_size = max(int(original_microbatch_size / 2), 1)
        warnings.warn(
            RuntimeWarning(
                'CUDA out of memory or excessive memory allocation retries detected. Train microbatch size will be decreased from '
                f'{original_microbatch_size} -> {state.device_train_microbatch_size}.',
            ),
        )
    # Clear gradients in case failure happened during backwards pass
    _clear_incomplete_train_states(state)


def _adjust_device_eval_microbatch_size(evaluator: Evaluator):
    """Adjust device_eval_microbatch_size if we encounter OOM.

    Args:
        evaluator (State): Current evaluator
    """
    # If any rank hit CUDA OOM, update device_eval_microbatch_size and retry. Raise runtime error
    # if evaluating 1 sample at a time still resulted in CUDA out of memory.
    assert evaluator.device_eval_microbatch_size is not None
    if evaluator.device_eval_microbatch_size == 1:
        raise RuntimeError((
            'CUDA out of memory. The eval loop failed with an internal microbatch of size 1.'
            'The GPU does not have enough memory to process even 1 sample during eval.'
        ))
    else:
        original_microbatch_size = evaluator.device_eval_microbatch_size
        evaluator.device_eval_microbatch_size = max(int(original_microbatch_size / 2), 1)
        warnings.warn(
            RuntimeWarning(
                'CUDA out of memory detected. Train microbatch size will be decreased from '
                f'{original_microbatch_size} -> {evaluator.device_eval_microbatch_size}.',
            ),
        )
    torch.cuda.empty_cache()


def _update_num_consecutive_thrashes(state: State, num_consecutive_thrashes: int, num_alloc_retries: int):
    """Update the number of consecutive batches where we experienced alloc retries.

    Consecutive alloc retries in GPU memory usually indicate thrashing, where GPU memory usage is so close
    to the memory limit that it hinders throughput.
    """
    # Check for alloc retries between batches
    stats = torch.cuda.memory_stats()
    cur_num_alloc_retries = stats['num_alloc_retries']

    if cur_num_alloc_retries - num_alloc_retries > 0:
        alloc_retry_this_batch = 1
        log.info('Found new alloc retries this batch: ' + str(num_alloc_retries) + ' to ' + str(cur_num_alloc_retries))
    else:
        alloc_retry_this_batch = 0

    # Propagate across all ranks if any rank had alloc retries this batch
    alloc_retry_tensor = state.device.tensor_to_device(torch.tensor([alloc_retry_this_batch], dtype=torch.uint8),)
    dist.all_reduce(alloc_retry_tensor, reduce_operation='MAX')
    alloc_retry_this_batch = alloc_retry_tensor.item() == 1
    if alloc_retry_this_batch:
        num_consecutive_thrashes += 1
    else:
        num_consecutive_thrashes = 0
    return num_consecutive_thrashes


def _create_sync_hook(state: State):
    """Check if other ranks OOMed after forward/backward pass when using auto microbatching.

    This may happen when close to memory limit or with uneven memory usage across ranks. Since we
    need to do this before the model weights are gathered for the next FSDP block, we wrap every
    FSPD block with a hook that checks if any other rank OOMed.

    This wrapper method is needed because PyTorch FSDP doesn't take `state` as an argument in hooks
    that are registered using methods such as `register_forward_pre_hook`.
    """

    def sync_hook(*args):
        # Check if any other rank hit an OOM
        found_cuda_oom_tensor = state.device.tensor_to_device(torch.tensor([0], dtype=torch.uint8))
        dist.all_reduce(found_cuda_oom_tensor, reduce_operation='MAX')
        found_cuda_oom = found_cuda_oom_tensor.item()
        # Signal current rank is still in batch
        all_ranks_finished_tensor = state.device.tensor_to_device(torch.tensor([0], dtype=torch.uint8))
        dist.all_reduce(all_ranks_finished_tensor, reduce_operation='MIN')

        if found_cuda_oom == 1:
            raise RuntimeError()

    return sync_hook


def _readd_fsdp_sync_hooks(fsdp_modules: dict[str, torch.nn.Module], sync_hook):
    """Readds previously removed sync hooks back to FSDP modules.

    Called when preparing to search for or searching for new microbatch size during automicrobatching.
    """
    automicrobatch_fsdp_hook_handles = []
    patch_unshard_for_automicrobatching(auto_microbatch_size_found=False)
    for module in fsdp_modules.values():
        if isinstance(module, FullyShardedDataParallel):
            automicrobatch_fsdp_hook_handles.append(module.register_forward_pre_hook(sync_hook, prepend=True))
            automicrobatch_fsdp_hook_handles.append(module.register_full_backward_pre_hook(sync_hook, prepend=True))
        else:
            automicrobatch_fsdp_hook_handles.append(module.register_full_backward_hook(sync_hook))
    return automicrobatch_fsdp_hook_handles


def _validate_evaluator(evaluator: Evaluator, device: Device):
    """Ensure automicrobatching is only on GPU.

    Unlike `device_train_microbatch_size`, this validation must be done separately from the
    `_is_auto_microbatching` check because `device` is not available during `Evaluator`
    initialization.
    """
    auto_microbatching = evaluator.auto_microbatching
    if auto_microbatching and not isinstance(device, DeviceGPU):
        raise ValueError(
            'Can only use adaptive device_eval_microbatch_size on GPU. Please set device_eval_microbatch_size >= 1.',
        )
    if evaluator.auto_microbatching and hasattr(evaluator.dataloader, 'seq_parallel_world_size'):
        raise ValueError(
            'Auto microbatching on evaluators is not compatible with sequence parallelism. '
            'Please manually set device_eval_microbatch_size or disable sequence parallelism .',
        )
    if hasattr(
        evaluator.dataloader,
        'seq_parallel_world_size',
    ) and evaluator.dataloader.seq_parallel_world_size > 1 and abs(  # type: ignore
        evaluator.device_eval_microbatch_size * evaluator.dataloader.seq_parallel_world_size - 1,  # type: ignore
    ) > 1e-4:
        raise ValueError(
            'Sequence parallelism requires a microbatch size of 1 distributed over the sequence parallel group.',
        )


def _distribute_and_get_random_seed(seed: Optional[int], device: Device):
    if seed is None:
        seed = reproducibility.get_random_seed()

    # Ensure that each process has a seed = rank_zero_seed + global_rank
    # This "deterministically different" seed behavior is required to be able
    # to restore seeds when resuming form checkpoints, since only the
    # `rank_zero_seed` is stored on state.
    if seed < 0 or seed > reproducibility.MAX_SEED:
        raise ValueError(f'Invalid seed: {seed}. It must be on [0; 2**32 - 1)')

    # using int64 to prevent overflow
    rank_zero_seed = device.tensor_to_device(torch.tensor([seed], dtype=torch.int64))
    if dist.get_world_size() > 1:
        dist.broadcast(rank_zero_seed, src=0)
    rank_zero_seed = rank_zero_seed.item()
    assert isinstance(rank_zero_seed, int)
    seed = rank_zero_seed + dist.get_global_rank()
    return rank_zero_seed, seed


def _get_ddp_sync_strategy(ddp_sync_strategy: Optional[Union[str, DDPSyncStrategy]], find_unused_parameters: bool):
    if ddp_sync_strategy is None:
        if find_unused_parameters:
            ddp_sync_strategy = DDPSyncStrategy.MULTI_AUTO_SYNC
        else:
            ddp_sync_strategy = DDPSyncStrategy.SINGLE_AUTO_SYNC
    else:
        ddp_sync_strategy = DDPSyncStrategy(ddp_sync_strategy)
    return ddp_sync_strategy


def _get_precision_context(
    precision: Precision,
    precision_config: Optional[dict[str, Any]],
    deepspeed_enabled: bool,
    fp8_autocast_enabled: bool = True,
):
    if deepspeed_enabled:
        return contextlib.nullcontext()
    return get_precision_context(precision, precision_config, fp8_autocast_enabled)


def _generate_run_name() -> str:
    # change coolname randomness for different names with same seed
    coolname.replace_random(random.Random(os.urandom(128)))
    # prefixing with the time so experiments sorted alphabetically will have the latest experiment last
    generated_run_name = str(int(time.time())) + '-' + coolname.generate_slug(2)
    run_name_list = [generated_run_name]
    # ensure all ranks have the same experiment name
    dist.broadcast_object_list(run_name_list)
    generated_run_name = run_name_list[0]
    return generated_run_name


def _get_distributed_sampler(dataloader: DataLoader) -> Optional[DistributedSampler]:
    """Fetch a distributed sampler from a `dataloader` if it exists."""
    if isinstance(dataloader.batch_sampler, DistributedSampler):
        return dataloader.batch_sampler
    if isinstance(dataloader.sampler, DistributedSampler):
        return dataloader.sampler
    return None


class Trainer:
    """Train models with Composer algorithms.

    The trainer supports models with :class:`~composer.models.base.ComposerModel` instances.
    The :class:`.Trainer` is highly customizable and can support a wide variety of workloads.
    See the :doc:`training guide</trainer/using_the_trainer>` for more information.

    Example
    --------

    Train a model and save a checkpoint:

    .. testcode::

        import os
        from composer import Trainer

        ### Create a trainer
        trainer = Trainer(
            model=model,
            train_dataloader=train_dataloader,
            max_duration="1ep",
            eval_dataloader=eval_dataloader,
            optimizers=optimizer,
            schedulers=scheduler,
            device="cpu",
            eval_interval="1ep",
            save_folder="checkpoints",
            save_filename="ep{epoch}.pt",
            save_interval="1ep",
            save_overwrite=True,
        )

        # Fit and run evaluation for 1 epoch.
        # Save a checkpoint after 1 epoch as specified during trainer creation.
        trainer.fit()

    Load the checkpoint and resume training:

    .. testcode::

        # Get the saved checkpoint filepath
        checkpoint_path = trainer.saved_checkpoints.pop()

        # Create a new trainer with the `load_path` argument set to the checkpoint path.
        trainer = Trainer(
            model=model,
            train_dataloader=train_dataloader,
            max_duration="2ep",
            eval_dataloader=eval_dataloader,
            optimizers=optimizer,
            schedulers=scheduler,
            device="cpu",
            eval_interval="1ep",
            load_path=checkpoint_path,
        )

        # Continue training and running evaluation where the previous trainer left off
        # until the new max_duration is reached.
        # In this case it will be one additional epoch to reach 2 epochs total.
        trainer.fit()


    Args:
        model (ComposerModel): The model to train. Can be user-defined or one of the models included
            with Composer.

            .. seealso:: :mod:`composer.models` for models built into Composer.
        train_dataloader (Iterable | DataSpec | dict, optional): The dataloader, :class:`.DataSpec`,
            or dict of :class:`.DataSpec` kwargs for the training data. In order to specify custom
            preprocessing steps on each data batch, specify a :class:`.DataSpec` instead of a dataloader.
            It is recommended that the dataloader, whether specified directly or as part of a :class:`.DataSpec`,
            should be a :class:`torch.utils.data.DataLoader`.

            .. note:: The ``train_dataloader`` should yield per-rank batches. Each per-rank batch
                will then be further divided based on the ``device_train_microbatch_size`` parameter. For example, if the
                desired optimization batch size is ``2048`` and training is happening across 8 GPUs, then each
                ``train_dataloader`` should yield a batch of size ``2048 / 8 = 256``. If ``device_train_microbatch_size = 128``,
                then the per-rank batch will be divided into ``256 / 128 = 2`` microbatches of size ``128``.

            If ``train_dataloader`` is not specified when constructing the trainer, it must be specified when invoking
            :meth:`.Trainer.fit`.
        train_dataloader_label (str, optional): The label for the train dataloader. (default: ``'train'``)

            This label is used to index the training metrics in
            :attr:`.State.train_metrics`.

            This parameter has no effect if ``train_dataloader`` is not specified.
        train_subset_num_batches (int, optional): If specified, finish every epoch early after training
            on this many batches. This parameter has no effect if it is greater than ``len(train_dataloader)``.
            If ``-1``, then the entire dataloader will be iterated over. (default: ``-1``)

            When using the profiler, it can be helpful to set this parameter to the length of the profile schedule.
            This setting will end each epoch early to avoid additional training that will not be profiled.

            This parameter is ignored if ``train_dataloader`` is not specified.
        spin_dataloaders (bool, optional): If ``True``, dataloaders will be spun up to the current timestamp
            by skipping samples which have already been trained on. If a dataloader has a way to resume from
            the current batch without spinning, this will be a no-op. This ensures dataloaders continue from
            the same batch when resuming training. (default: ``True``)

            .. note:: Spinning dataloaders can be potentially very slow but is required to skip samples which
                have already been trained on. If it is acceptable to repeat samples when resuming training,
                it is possible to resume faster by setting ``spin_dataloaders=False``. This may have severe
                performance implications and is generally not recommended unless you confidently understand the
                implications.
        max_duration (Time | str | int, optional): The maximum duration to train. Can be an integer, which will be
            interpreted to be epochs, a str (e.g. ``1ep``, or ``10ba``), or a :class:`.Time` object.

            If ``max_duration`` is not specified when constructing the trainer, ``duration`` must be specified when invoking
            :meth:`.Trainer.fit`.
        algorithms (Algorithm | Sequence[Algorithm], optional): The algorithms to use during training. If ``None``, then
            no algorithms will be used. (default: ``None``)

            .. seealso:: :mod:`composer.algorithms` for the different algorithms built into Composer.
        algorithm_passes ([AlgorithmPass | tuple[AlgorithmPass, int] | Sequence[AlgorithmPass | tuple[AlgorithmPass, int]], optional):
            Optional list of passes to change order in which algorithms are applied. These passes are merged with the
            default passes specified in :class:`.Engine`. If ``None``, then no additional passes will be used.
            (default: ``None``)

            .. seealso:: :class:`composer.core.Engine` for more information.
        optimizers (torch.optim.Optimizer, optional): The optimizer.
            If ``None``, will be set to ``DecoupledSGDW(model.parameters(), lr=0.1)``. (default: ``None``)

            .. seealso:: :mod:`composer.optim` for the different optimizers built into Composer.
        schedulers (LRScheduler | ComposerScheduler | Sequence[LRScheduler | ComposerScheduler], optional):
            The learning rate schedulers. If ``[]`` or ``None``, the learning rate will be constant.
            (default: ``None``).

            .. seealso:: :mod:`composer.optim.scheduler` for the different schedulers built into Composer.
        scale_schedule_ratio (float, optional): Ratio by which to scale the training duration and learning rate
            schedules. (default: ``1.0``)

            E.g., ``0.5`` makes the schedule take half as many epochs and ``2.0`` makes it take twice as
            many epochs. ``1.0`` means no change.

            This parameter has no effect if ``schedulers`` is not specified.

            .. note ::

                Training for less time, while rescaling the learning rate schedule,
                is a strong baseline approach to speeding up training. E.g., training
                for half duration often yields minor accuracy degradation,
                provided that the learning rate schedule is also rescaled to take half as long.

                To see the difference, consider training for half as long using a cosine
                annealing learning rate schedule. If the schedule is not rescaled,
                training ends while the learning rate is still ~0.5 of the initial LR.
                If the schedule is rescaled with ``scale_schedule_ratio``, the LR schedule
                would finish the entire cosine curve, ending with a learning rate near zero.
        step_schedulers_every_batch (bool, optional): By default, native
            `PyTorch schedulers <https://pytorch.org/docs/stable/optim.html#how-to-adjust-learning-rate>`_
            are updated every epoch, while :doc:`Composer Schedulers</trainer/schedulers>` are updated every step.
            Setting this to ``True`` will force schedulers to be stepped every batch,
            while ``False`` means schedulers stepped every epoch. ``None`` indicates the default behavior.
            (default: ``None``)
        eval_dataloader (Iterable | DataLoader | DataSpec | Evaluator | Sequence[Evaluator], optional): The :class:`.Iterable`,
            :class:`.DataLoader`, :class:`.DataSpec`, :class:`.Evaluator`, or sequence of evaluators for the evaluation data.

            To evaluate one or more specific metrics across one or more datasets, pass in an
            :class:`.Evaluator`. If a :class:`.DataLoader`, :class:`.DataSpec`, or :class:`.Iterable` is passed in, then all
            metrics returned by ``model.get_metrics()`` will be used during evaluation. If a :class:`.Evaluator`
            is specified in a list, all eval dataloaders must be :class:`.Evaluator` instances.
            ``None`` results in no evaluation. (default: ``None``)
        eval_interval (int | str | Time | (State, Event) -> bool, optional): Specifies how frequently to run evaluation.
            An integer, which will be interpreted to be epochs, a str (e.g. ``1ep``, or ``10ba``), a :class:`.Time`
            object, or a callable.
            Defaults to ``1`` (evaluate every epoch).

            If an integer (in epochs), :class:`.Time` string, or :class:`.Time` instance, the evaluator will be run
            with this frequency. :class:`.Time` strings or :class:`.Time` instances must have units of
            :attr:`.TimeUnit.BATCH` or :attr:`.TimeUnit.EPOCH`.

            Set to ``0`` to disable evaluation.

            If a callable, it should take two arguments (:class:`.State`, :class:`.Event`) and return a bool
            representing whether the evaluator should be invoked. The event will be either :attr:`.Event.BATCH_END`
            or :attr:`.Event.EPOCH_END`.

            This ``eval_interval`` will apply to any :class:`.Evaluator` in ``eval_dataloader`` that does not specify
            an ``eval_interval`` or if a dataloader is passed in directly. This parameter has no effect if
            ``eval_dataloader`` is not specified.

            When specifying time string or integer for the ``eval_interval``, the evaluator(s) are also run at the ``Event.FIT_END`` if it doesn't
            evenly divide the training duration.

        eval_subset_num_batches (int, optional): If specified, evaluate on this many batches. Defaults to ``-1``,
            which means to iterate over the entire dataloader.

            This parameter has no effect if ``eval_dataloader`` is not specified, it is greater than
            ``len(eval_dataloader)``, or ``eval_dataloader`` is an :class:`.Evaluator` and ``subset_num_batches``
            was specified as part of the :class:`.Evaluator`.
        callbacks (Callback | Sequence[Callback], optional): The callbacks to run during training. If ``None``,
            then no callbacks will be run. (default: ``None``).

            .. seealso:: :mod:`composer.callbacks` for the different callbacks built into Composer.
        loggers (LoggerDestination | Sequence[LoggerDestination], optional): The destinations to log training information to.

            .. seealso:: :mod:`composer.loggers` for the different loggers built into Composer.
        run_name (str, optional): A name for this training run. If not specified, the env var
            `COMPOSER_RUN_NAME` or `RUN_NAME` will be used if set. Otherwise, the timestamp will be
            combined with a :doc:`coolname <coolname:index>`, e.g. ``1654298855-electric-zebra``.
        progress_bar (bool): Whether to show a progress bar. (default: ``True``)
        log_to_console (bool): Whether to print logging statements to the console. (default: ``False``)
        console_stream (TextIO | str, optional): The stream to write to. If a string, it can either be
            ``'stdout'`` or ``'stderr'``. (default: :attr:`sys.stderr`)
        console_log_interval (int | str | Time, optional): Specifies how frequently to log metrics to console.
            An integer, which will be interpreted to be epochs, a str (e.g. ``1ep``, or ``10ba``), a :class:`.Time`
            object, or a callable. (default: ``1ba``)
            Defaults to ``1ba`` (log metrics every batch).

            If an integer (in epochs), :class:`.Time` string, or :class:`.Time` instance, the metrics will be logged
            with this frequency. :class:`.Time` strings or :class:`.Time` instances must have units of
            :attr:`.TimeUnit.BATCH` or :attr:`.TimeUnit.EPOCH`.

            Set to ``0`` to disable metrics logging to console.
        log_traces (bool): Whether to log traces or not. (default: ``False``)
        auto_log_hparams (bool): Whether to automatically extract hyperparameters. (default: ``False``)
        load_path (str, optional):  The path format string to an existing checkpoint file.

            It can be a path to a file on the local disk, a URL, or if ``load_object_store`` is set, the object name
            for a checkpoint in a cloud bucket. If a URI is specified, ``load_object_store`` does not need to be set.

            When using `Deepspeed ZeRO <https://www.deepspeed.ai/tutorials/zero/>`_, checkpoints are sharded by rank.
            Instead of hard-coding the rank in the ``path``, use the following format variables:

            +------------------------+-------------------------------------------------------+
            | Variable               | Description                                           |
            +========================+=======================================================+
            | ``{rank}``             | The global rank, as returned by                       |
            |                        | :func:`~.dist.get_global_rank`.                       |
            +------------------------+-------------------------------------------------------+
            | ``{local_rank}``       | The local rank of the process, as returned by         |
            |                        | :func:`~.dist.get_local_rank`.                        |
            +------------------------+-------------------------------------------------------+
            | ``{node_rank}``        | The node rank, as returned by                         |
            |                        | :func:`~.dist.get_node_rank`.                         |
            +------------------------+-------------------------------------------------------+

            For example, suppose that checkpoints are stored in the following structure:

            .. code-block::

                my_model/ep1-rank0.tar
                my_model/ep1-rank1.tar
                my_model/ep1-rank2.tar
                ...

            Then, ``load_path`` should be set to ``my_model/ep1-rank{rank}.tar``, and all ranks will load the
            correct state.

            If ``None`` then no checkpoint will be loaded. (default: ``None``)
        load_object_store (Union[ObjectStore, LoggerDestination], optional): If the ``load_path`` is in an
            object store (i.e. AWS S3 or Google Cloud Storage), an instance of :class:`.ObjectStore` or
            :class:`.LoggerDestination` which will be used to retrieve the checkpoint. Otherwise, if the
            checkpoint is a local filepath, set to ``None``. Also, it can be ``None`` if the ``load_path`` is
            an S3 URI because the appropriate object store will be automatically constructed in that case.
            Ignored if ``load_path`` is ``None``.
            (default: ``None``)

            Example:

            .. testsetup::

                import composer.trainer

                composer.trainer.trainer.checkpoint.load_checkpoint = lambda *args, **kwargs: None

            .. testcode::

                from composer import Trainer
                from composer.utils import LibcloudObjectStore

                # Create the object store provider with the specified credentials
                creds = {"key": "object_store_key",
                         "secret": "object_store_secret"}
                store = LibcloudObjectStore(provider="s3",
                                            container="my_container",
                                            provider_kwargs=creds)

                checkpoint_path = "./path_to_the_checkpoint_in_object_store"

                # Create a trainer which will load a checkpoint from the specified object store
                trainer = Trainer(
                    model=model,
                    train_dataloader=train_dataloader,
                    max_duration="10ep",
                    eval_dataloader=eval_dataloader,
                    optimizers=optimizer,
                    schedulers=scheduler,
                    device="cpu",
                    eval_interval="1ep",
                    load_path=checkpoint_path,
                    load_object_store=store,
                )
        load_weights_only (bool, optional): Whether or not to only restore the weights from the checkpoint without
            restoring the associated state. Ignored if ``load_path`` is ``None``. (default: ``False``)
        load_strict_model_weights (bool, optional): Ensure that the set of weights in the checkpoint and model must exactly match.
            Ignored if ``load_path`` is ``None``. (default: ``True``)
        load_progress_bar (bool, optional): Display the progress bar for downloading the checkpoint.
            Ignored if ``load_path`` is either ``None`` or a local file path. (default: ``True``)
        load_ignore_keys (list[str] | (dict) -> None, optional): A list of paths for the ``state_dict`` of the checkpoint,
            which, when provided, will be ignored from the state_dict before a checkpoint is loaded. Each path is a list
            of strings specifying the keys to index into ``state_dict`` joined together with `/` as a separator (as PyTorch
            uses `.` in parameter names). If a prefix is provided, all children are also ignored (see Example 2).
            See :mod:`composer.core.state` for the structure of state_dict.

            Example 1: ``load_ignore_keys = ["state/model/layer1.weights", "state/model/layer1.bias"]`` would ignore
            layer 1 weights and bias.

            Example 2: ``load_ignore_keys = ["state/model/*"]`` would ignore the entire model, which would have the same
            effect as the previous example if there was only 1 layer.

            Example 3: ``load_ignore_keys = ["state/model/layer*.weights"]`` would ignore all weights in the model.

            Example 4: ``load_ignore_keys = ["state/rank_zero_seed", "rng"]`` would reset all randomness when
            loading the checkpoint.

            If a callable, it should take one argument which is the state_dict. The callable is free to arbitrarily modify
            the state_dict before it is loaded.

            (default: ``None``)
        load_exclude_algorithms (list[str], optional): A list of algorithm names to exclude from loading.
            By default, algorithms with `required_on_load=True` which were enabled when training the loaded
            checkpoint are automatically applied unless they conflict with a user specified algorithm. These
            algorithms often change the model, and not applying them could result in certain layers not having
            weights loaded.

            Example 1: ``load_exclude_algorithms = ["BlurPool"]`` would exclude BlurPool from loading.

            Example 2: ``load_exclude_algorithms = ["FusedLayerNorm", "Alibi"]`` would exclude FusedLayerNorm and Alibi from loading.

            (default: ``None``)
        save_folder (str, optional): Format string for the folder where checkpoints are saved.
            If ``None``, checkpoints will not be saved. Can also be a URI for S3 paths only.
            In the case of an S3 URI, the appropriate `~.RemoteUploader` object will be created
            automatically. (default: ``None``)

            .. seealso:: :class:`~.CheckpointSaver`

            .. note::

                For fine-grained control on checkpoint saving (e.g. to save different types of checkpoints
                at different intervals), leave this parameter as ``None``, and instead pass
                instance(s) of :class:`~.CheckpointSaver` directly as ``callbacks``.
        save_filename (str, optional): A format string describing how to name checkpoints.
            This parameter has no effect if ``save_folder`` is ``None``.
            (default: ``"ep{epoch}-ba{batch}-rank{rank}.pt"``)

            .. seealso:: :class:`~.CheckpointSaver`
        save_latest_filename (str, optional): A format string for the name of a symlink
            (relative to ``save_folder``) that points to the last saved checkpoint.
            This parameter has no effect if ``save_folder`` is ``None``.
            To disable symlinking, set this to ``None``. (default: ``"latest-rank{rank}.pt"``)

            .. seealso:: :class:`~.CheckpointSaver`
        save_overwrite (bool, optional): Whether existing checkpoints should be overridden.
            This parameter has no effect if ``save_folder`` is None. (default: ``False``)

            .. seealso:: :class:`~.CheckpointSaver`
        save_interval (Time | str | int | (State, Event) -> bool): A :class:`Time`, time-string, integer (in epochs),
            or a function that takes (state, event) and returns a boolean whether a checkpoint should be saved.
            This parameter has no effect if ``save_folder`` is ``None``. (default: ``'1ep'``)

            .. seealso:: :class:`~.CheckpointSaver`
        save_weights_only (bool, optional): Whether to save only the model weights instead of the entire training
            state. This parameter has no effect if ``save_folder`` is ``None``. (default: ``False``)

            .. seealso:: :class:`~.CheckpointSaver`
        save_ignore_keys (list[str] | (dict) -> None, optional): A list of paths for the ``state_dict`` of the checkpoint,
            which, when provided, will be ignored from the state_dict before a checkpoint is saved. Each path is a list
            of strings specifying the keys to index into ``state_dict`` joined together with `/` as a separator (as PyTorch
            uses `.` in parameter names). If a prefix is provided, all children are also ignored (see Example 2).
            See :mod:`composer.core.state` for the structure of state_dict.

            Example 1: ``save_ignore_keys = ["state/model/layer1.weights", "state/model/layer1.bias"]`` would ignore
            layer 1 weights and bias.

            Example 2: ``save_ignore_keys = ["state/model/*"]`` would ignore the entire model, which would have the same
            effect as the previous example if there was only 1 layer.

            Example 3: ``save_ignore_keys = ["state/model/layer*.weights"]`` would ignore all weights in the model.

            Example 4: ``save_ignore_keys = ["state/rank_zero_seed", "rng"]`` would reset all randomness when
            saving the checkpoint.

            If a callable, it should take one argument which is the state_dict. The callable is free to arbitrarily modify
            the state_dict before it is loaded.

            (default: ``None``)
        save_num_checkpoints_to_keep (int, optional): The number of checkpoints to keep locally. The oldest checkpoints
            are removed first. Set to ``-1`` to keep all checkpoints locally. (default: ``-1``)

            Checkpoints will be removed after they have been uploaded. For example, when this callback
            is used in conjunction with the :class:`.RemoteUploaderDownloader`, set this
            parameter to ``0`` to immediately delete checkpoints from the local disk after they have been uploaded to
            the object store.

            This parameter only controls how many checkpoints are kept locally; checkpoints are not deleted from
            remote file systems.
        save_metrics (bool, optional): Whether to save the metrics. By default, metrics are not saved to checkpoint
            as state usually does not need to be preserved and inconsistent state can cause issues when loading.
            (default: ``False``)
        autoresume (bool, optional): Whether or not to enable autoresume, which allows for stopping and resuming
            training. This allows use of spot instances, as the training run is now fault tolerant.  This parameter
            requires ``save_folder`` and ``run_name`` to be specified.
            (default: ``False``)

            When enabled, the save_folder is checked for checkpoints of the format ``"{save_folder}/{save_latest_filename}"``,
            which are loaded to continue training. If no local checkpoints are found, each logger is checked for potential
            remote checkpoints named ``"{save_folder}/{save_latest_filename}"``. Finally, if no logged checkpoints are found, ``load_path`` is
            used to load a checkpoint if specified. This should only occur at the start of a run using autoresume.

            For example, to run a fine-tuning run on a spot instance, ``load_path`` would be set to the original
            weights and an object store logger would be added. In the original run, ``load_path`` would be used
            to get the starting checkpoint. For any future restarts, such as due to the spot instance being killed,
            the loggers would be queried for the latest checkpoint the object store logger would be downloaded and
            used to resume training.
        deepspeed_config (dict[str, Any], optional): Configuration for DeepSpeed, formatted as a JSON
            according to `DeepSpeed's documentation <https://www.deepspeed.ai/docs/config-json/>`_. (default: ``None``)

            To use DeepSpeed with default values, set to the empty dictionary ``{}``.
            To disable DeepSpeed (the default), set to ``None``.
        parallelism_config (Union[dict[str, Any], ParallelismConfig], optional): Configuration for parallelism options.
            Currently supports fsdp and tensor parallelism, whose respective configs are specified
            as the keys ``fsdp`` and ``tp``. (default: ``None``)

            For `parallelism_config['fsdp']`, see :doc:`FSDP Documentation </notes/distributed_training>`
                for more details. To use FSDP with default values, set to the empty dictionary ``{}``. To
                disable FSDP, set to ``None`` or remove the key from the dictionary.

            For `parallelism_config['tp']`, see :doc:`TP Documentation </notes/distributed_training>`
                for more details. To use Tensor Parallelism with default values, set to the empty dictionary ``{}``. To
                disable Tensor Parallelism, set to ``None`` or remove the key from the dictionary.

            .. note:: This parameter is experimental and subject to change without standard deprecation
                cycles.
        device (Device | str, optional): The device to use for training, which can be ``'cpu'``, ``'gpu'``,
            ``'tpu'``, or ``'mps'``. (default: ``None``)

            The default behavior sets the device to ``'gpu'`` if CUDA is available, and otherwise ``'cpu'``.
        precision (Precision | str, optional): Numerical precision to use for training. One of ``fp32``, ``amp_bf16``
            or ``amp_fp16`` (recommended). (default: ``Precision.FP32`` if training on CPU; ``Precision.AMP_FP16`` if
            training on GPU)
        precision_config (Optional[dict[str, Any]]): The config for FP8 scaling strategy. See parameters for
            `DelayedScaling <https://docs.nvidia.com/deeplearning/transformer-engine/user-guide/api/common.html?highlight=delayedscaling#transformer_engine.common.recipe.DelayedScaling>`_.
        device_train_microbatch_size (Union[int, float, str), optional): The number of samples to process on each device per
            microbatch during training. Gradients are summed over the microbatches per device. If set to ``auto``,
            dynamically decreases device_train_microbatch_size if microbatch is too large for GPU. (default: ``None``)

            .. note:: This is implemented by taking the batch yielded by the ``train_dataloader`` and splitting
                it into sections of size ``device_train_microbatch_size``. If the batch size of the dataloader
                is not divisible by ``device_train_microbatch_size``, the last section will be potentially smaller.
        accumulate_train_batch_on_tokens (bool, optional): Whether training loss is accumulated over the number of tokens in a batch,
             rather than the number of samples. Only works if the train data spec implements `get_num_tokens_in_batch`.
             Note: If you are using this flag, you can optionally have your `get_num_tokens_in_batch` function return a dictionary
             with two keys (`total` and `loss_generating`). Composer will then accumulate the batch on loss generating tokens specifically,
             even though total tokens will be used for any other time involving tokens. (default: ``False``)
        seed (int, optional): The seed used in randomization. If ``None``, then a random seed
            will be created. (default: ``None``)

            .. note:: In order to get reproducible results, call the
                :func:`.seed_all` function at the start of your script with the seed
                passed to the trainer. This will ensure any initialization done before the trainer init
                (ex. model weight initialization) also uses the provided seed.

            .. seealso:: :mod:`composer.utils.reproducibility` for more details on reproducibility.
        deterministic_mode (bool, optional): Run the model deterministically. (default: ``False``)

            .. note:: This is an experimental feature. Performance degradations expected. Certain Torch modules may
                not have deterministic implementations, which will result in a crash.

            .. note:: In order to get reproducible results, call the
                :func:`.configure_deterministic_mode` function at the start of your script.
                This will ensure any initialization done before the trainer init also runs deterministically.

            .. seealso:: :mod:`composer.utils.reproducibility` for more details on reproducibility.
        dist_timeout (float, optional): Timeout, in seconds, for initializing the distributed process group.
            (default: ``300.0``)
        ddp_sync_strategy (str | DDPSyncStrategy, optional): The strategy to use for synchronizing gradients.
            Leave unset to let the trainer auto-configure this. See :class:`.DDPSyncStrategy`
            for more details.
        profiler (Profiler, optional): The profiler, if profiling should be enabled. (default: ``None``)

            .. seealso::

                See the :doc:`Profiling Guide </trainer/performance_tutorials/profiling>` for
                additional information.
        python_log_level (str, optional): The Python log level to use for log statements in the :mod:`composer`
            module. (default: ``None``). If it is ``None``, python logging will not be configured (i.e.
            ``logging.basicConfig`` won't be called).

            .. seealso:: The :mod:`logging` module in Python.
        compile_config (dict[str, Any], optional): Configuration for torch compile. Only supported with PyTorch 2.0 or higher.
            Checkout [`torch.compile`](https://pytorch.org/get-started/pytorch-2.0/) for more details.
            To use torch compile with default values, set it to empty dictionary ``{}``.
            To use torch compile with custom config, set to a dictionary such as ``{'mode': 'max-autotune'}``.
            To disable torch compile, set to ``None``. (default: ``None``)
        is_model_finetune (bool): Flag for knowing whether the model is of the finetune type. (default: ``False``)

    Attributes:
        state (State): The :class:`.State` object used to store training state.
        evaluators (list[Evaluator]): The :class:`.Evaluator` objects to use for validation
            during training.
        logger (Logger): The :class:`.Logger` used for logging.
        engine (Engine): The :class:`.Engine` used for running callbacks and algorithms.
    """

    def __init__(
        self,
        *,
        # The Model
        model: ComposerModel,

        # Train Dataloader
        train_dataloader: Optional[Union[Iterable, DataSpec, dict[str, Any]]] = None,
        train_dataloader_label: str = 'train',
        train_subset_num_batches: int = -1,
        spin_dataloaders: bool = True,

        # Stopping Condition
        max_duration: Optional[Union[int, str, Time]] = None,

        # Algorithms
        algorithms: Optional[Union[Algorithm, Sequence[Algorithm]]] = None,

        # Engine Pass Registration
        algorithm_passes: Optional[Union[AlgorithmPass,
                                         tuple[AlgorithmPass, int],
                                         Sequence[Union[AlgorithmPass, tuple[AlgorithmPass, int]]],
                                        ]] = None,

        # Optimizers and Scheduling
        optimizers: Optional[torch.optim.Optimizer] = None,
        schedulers: Optional[Union[ComposerScheduler,
                                   LRScheduler,
                                   Sequence[Union[ComposerScheduler,
                                                  LRScheduler,
                                                 ]],
                                  ]] = None,
        scale_schedule_ratio: float = 1.0,
        step_schedulers_every_batch: Optional[bool] = None,

        # Evaluators
        eval_dataloader: Optional[Union[Iterable, DataSpec, Evaluator, Sequence[Evaluator]]] = None,
        eval_interval: Union[int, str, Time, Callable[[State, Event], bool]] = 1,
        eval_subset_num_batches: int = -1,

        # Callbacks and Logging
        callbacks: Optional[Union[Callback, Sequence[Callback]]] = None,
        loggers: Optional[Union[LoggerDestination, Sequence[LoggerDestination]]] = None,
        run_name: Optional[str] = None,
        progress_bar: bool = True,
        log_to_console: bool = False,
        console_stream: Union[str, TextIO] = 'stderr',
        console_log_interval: Union[int, str, Time] = '1ba',
        log_traces: bool = False,
        auto_log_hparams: bool = False,

        # Load Checkpoint
        load_path: Optional[str] = None,
        load_object_store: Optional[Union[ObjectStore, LoggerDestination]] = None,
        load_weights_only: bool = False,
        load_strict_model_weights: bool = True,
        load_progress_bar: bool = True,
        load_ignore_keys: Optional[Union[list[str], Callable[[dict], None]]] = None,
        load_exclude_algorithms: Optional[list[str]] = None,

        # Save Checkpoint
        save_folder: Optional[str] = None,
        save_filename: str = 'ep{epoch}-ba{batch}-rank{rank}.pt',
        save_latest_filename: Optional[str] = 'latest-rank{rank}.pt',
        save_overwrite: bool = False,
        save_interval: Union[str, int, Time, Callable[[State, Event], bool]] = '1ep',
        save_weights_only: bool = False,
        save_ignore_keys: Optional[Union[list[str], Callable[[dict], None]]] = None,
        save_num_checkpoints_to_keep: int = -1,
        save_metrics: bool = False,

        # Graceful Resumption
        autoresume: bool = False,

        # Parallelism
        deepspeed_config: Optional[dict[str, Any]] = None,
        parallelism_config: Optional[Union[dict[str, Any], ParallelismConfig]] = None,

        # System/Numerics
        device: Optional[Union[str, Device]] = None,
        precision: Optional[Union[str, Precision]] = None,
        precision_config: Optional[dict[str, Any]] = None,
        device_train_microbatch_size: Optional[Union[int, float, str]] = None,
        accumulate_train_batch_on_tokens: bool = False,

        # Reproducibility
        seed: Optional[int] = None,
        deterministic_mode: bool = False,

        # Distributed Training
        dist_timeout: float = 300.0,
        ddp_sync_strategy: Optional[Union[str, DDPSyncStrategy]] = None,

        # Profiling
        profiler: Optional[Profiler] = None,

        # Python logging
        python_log_level: Optional[str] = None,

        # compile config for PyTorch 2.0 or higher
        compile_config: Optional[dict[str, Any]] = None,
        
        # Is the model of the fine-tuning type
        is_model_finetune: bool = False,
    ):
        if deepspeed_config is not None:
            warnings.warn(
                VersionedDeprecationWarning(
                    'The use of DeepSpeed for training new models in Composer is deprecated. Composer is tightly integrated with PyTorch FSDP '
                    +
                    'which provides similar functionality. Please use the `parallelism_config` parameter instead. Please open '
                    + 'a GitHub issue if you need help migrating from DeepSpeed to FSDP.',
                    remove_version='0.27.0',
                ),
            )

        self.auto_log_hparams = auto_log_hparams
        self.python_log_level = python_log_level
        if self.python_log_level is not None:
            logging.basicConfig(
                # Example of format string
                # 2022-06-29 11:22:26,152: rank0[822018][MainThread]: INFO: composer.trainer.trainer: Using precision Precision.FP32
                # Including the PID and thread name to help with debugging dataloader workers and callbacks that spawn background
                # threads / processes
                format=
                f'%(asctime)s: rank{dist.get_global_rank()}[%(process)d][%(threadName)s]: %(levelname)s: %(name)s: %(message)s',
            )
            logging.getLogger('composer').setLevel(self.python_log_level.upper())

        # Algorithms
        algorithms = list(ensure_tuple(algorithms))

        # Device
        device = get_device(device)

        # Precision
        if precision is None:
            precision = Precision.AMP_FP16 if isinstance(device, DeviceGPU) else Precision.FP32
        elif isinstance(precision, str):
            precision = Precision(precision)
        _validate_precision(precision, device)

        # Check if provided model is compiled or not
        is_model_compiled = False
        if isinstance(model, OptimizedModule):
            log.warning(
                f'Provided `model` is already compiled with `torch.compile`. Ignoring ' +
                f'parameter `compile_config` if provided. If you would like `Trainer` ' +
                f'to takes care of model compilation, provide a not-compiled model and ' +
                f'`compile_config` parameter.',
            )
            # The `torch.compile` function returns an object of type `torch._dynamo.OptimizedModule`
            # which wraps the original `nn.Module` object and later patches its forward method to
            # optimized `self.forward` method.
            is_model_compiled = True
            compiled_model = model._orig_mod
            if not isinstance(compiled_model, ComposerModel):
                raise ValueError(
                    f'Provided `model` must be a subclass of ComposerModel. ' +
                    f'Instead found as type `{type(compiled_model)}`',
                )
            compiled_model.forward = model.dynamo_ctx(compiled_model.forward)
            model = compiled_model

        # Microbatching
        auto_microbatching = _is_auto_microbatching(device_train_microbatch_size, device=device)
        if auto_microbatching and train_dataloader is not None and hasattr(train_dataloader, 'seq_parallel_world_size'):
            raise ValueError('`device_train_microbatch_size="auto"` is not compatible with sequence parallelism.')
        if train_dataloader is not None and hasattr(
            train_dataloader,
            'seq_parallel_world_size',
        ) and train_dataloader.seq_parallel_world_size > 1 and abs( # type: ignore
            device_train_microbatch_size * train_dataloader.seq_parallel_world_size - 1, # type: ignore
        ) > 1e-4:
            raise ValueError(
                '`Sequence parallelism requires a microbatch size of 1 distributed over the sequence parallel group.',
            )

        # Automicrobatching
        self.cumulative_alloc_retries = 0
        self.num_consecutive_thrashes = 0
        self.num_consecutive_non_OOM_batches = 0

        if auto_microbatching and profiler:
            raise ValueError(
                "`device_train_microbatch_size='auto'` is not compatible with the profiler. It is "
                "recommended to run a mini-run with `device_train_microbatch_size='auto'` to identify "
                'the optimal device_train_microbatch_size value and then manually specify that in a '
                'second run with profiler.',
            )
        self.first_train_batch_complete = False
        # If auto_microbatching is True or `device_train_microbatch_size` is not specified, the microbatch size
        # will be determined when dataloader is specified. train_dataloader is parsed after `Event.INIT` or in
        # fit()
        device_train_microbatch_size = _get_initial_device_train_microbatch_size(
            device_train_microbatch_size,
            auto_microbatching,
            None,
        )

        assert not isinstance(device_train_microbatch_size, str)

        # Distributed
        if parallelism_config is not None and not isinstance(parallelism_config, ParallelismConfig):
            parallelism_config_args = {}
            if 'fsdp' in parallelism_config and parallelism_config['fsdp'] is not None:
                if isinstance(parallelism_config['fsdp'], FSDPConfig):
                    parallelism_config_args['fsdp'] = parallelism_config['fsdp']
                else:
                    parallelism_config_args['fsdp'] = FSDPConfig(**parallelism_config['fsdp'])
            if 'tp' in parallelism_config and parallelism_config['tp'] is not None:
                if isinstance(parallelism_config['tp'], TPConfig):
                    parallelism_config_args['tp'] = parallelism_config['tp']
                else:
                    parallelism_config_args['tp'] = TPConfig(**parallelism_config['tp'])
            parallelism_config = ParallelismConfig(
                **parallelism_config_args,
            ) if len(parallelism_config_args) > 0 else None
        if deepspeed_config is not None and parallelism_config is not None:
            raise ValueError(
                'Both deepspeed_config and parallelism_config are specified but incompatible. Please specify only one.',
            )
        if deepspeed_config is not None or parallelism_config is not None or dist.get_world_size() > 1:
            # Deepspeed and FSDP both require torch.distributed to be initialized, even if the world size is 1
            # And torch.distributed is always required for multi-rank training
            dist.initialize_dist(device, dist_timeout)
        if parallelism_config is not None:
            # Patch PyTorch to fix distributed bugs
            patch_pytorch()
            if auto_microbatching:
                patch_unshard_for_automicrobatching(auto_microbatch_size_found=False)

        # Reproducibility
        rank_zero_seed, seed = _distribute_and_get_random_seed(seed, device)
        # If hparams is used to create the Trainer this function is called twice
        # which is okay because all runs with the hparams codepath will do this
        reproducibility.seed_all(seed)
        if deterministic_mode:
            reproducibility.configure_deterministic_mode()

        # Optimizers and Schedulers
        if optimizers is None:
            try:
                optimizers = DecoupledSGDW(model.parameters(), lr=0.1)
                # hard-coding the optimizer in the warning, as repr(optimizers) would print an annoying, multi-line warning
                warnings.warn((
                    'No optimizer was specified. Defaulting to '
                    f"{type(optimizers).__name__}(lr={optimizers.defaults['lr']})"
                ))
            except ValueError as e:
                if 'optimizer got an empty parameter list' in str(e):
                    warnings.warn(
                        'No optimizer was specified, and the model does not have parameters. Skipping auto-creating optimizer.',
                    )
                else:
                    raise

        if optimizers is not None:
            num_optimizers = len(ensure_tuple(optimizers))
            if num_optimizers != 1:
                raise NotImplementedError(f'Only one optimizer is supported; found {num_optimizers} optimizers')

        # Move the model and optimizers to the device
        if deepspeed_config is None and parallelism_config is None:
            # Check if model is already on tpu
            if isinstance(device, DeviceTPU) and 'xla' not in str(next(model.parameters()).device):
                raise ValueError(
                    'Use model.to(xm.xla_device()) to set the model to the TPU before providing to the trainer.',
                )
            else:
                model = device.module_to_device(model)
                # Move any remaining optimizer parameters onto the device
                # It is possible that optimizer initialize created some internal tensors on CPU
                # that need to be moved onto GPU.
            optimizers = map_collection(optimizers, device.optimizer_to_device)

        # Run Name
        run_name = os.getenv('COMPOSER_RUN_NAME', None) if run_name is None else run_name
        run_name = os.getenv('RUN_NAME', None) if run_name is None else run_name
        if run_name is None:
            if autoresume:
                raise ValueError('When autoresume=True, the `run_name` must be specified.')
            run_name = _generate_run_name()
        log.info('Run name: %s', run_name)

        # Create the State
        self.state = State(
            rank_zero_seed=rank_zero_seed,
            algorithms=algorithms,
            model=model,
            device=device,
            callbacks=callbacks,
            device_train_microbatch_size=device_train_microbatch_size,
            auto_microbatching=auto_microbatching,
            precision=precision,
            precision_config=precision_config,
            optimizers=optimizers,
            run_name=run_name,
            save_metrics=save_metrics,
            deepspeed_config=deepspeed_config,
            parallelism_config=parallelism_config,
            is_model_finetune=is_model_finetune,
        )
        self.accumulate_train_batch_on_tokens = accumulate_train_batch_on_tokens

        # Console Logging
        loggers = list(ensure_tuple(loggers))

        # Profiler
        if profiler is not None:
            warnings.warn('The profiler is enabled. Using the profiler adds additional overhead when training.')
            self.state.profiler = profiler
            for remote_uri in profiler.remote_filenames:
                remote_ud = maybe_create_remote_uploader_downloader_from_uri(uri=remote_uri, loggers=loggers)
                if remote_ud is not None:
                    loggers.append(remote_ud)
            self.state.profiler.bind_to_state(self.state)

        # MemorySnapshot, OOMObserver
        for cb in self.state.callbacks:
            if isinstance(cb, MemorySnapshot) or isinstance(cb, OOMObserver):
                if cb.remote_file_name:
                    remote_ud = maybe_create_remote_uploader_downloader_from_uri(
                        uri=cb.remote_file_name,
                        loggers=loggers,
                    )
                    if remote_ud is not None:
                        loggers.append(remote_ud)

        if progress_bar and log_to_console:
            warnings.warn(
                'Setting both `progress_bar` and `log_to_console` both to True is not recommended and will'
                'lead to duplicate logs and weird formatting issues. Please set one of them to False for a better logging experience.',
            )

        if any(isinstance(x, ProgressBarLogger) for x in loggers):
            warnings.warn(
                Warning((
                    f'Specifying the {ProgressBarLogger.__name__} via `loggers` is not recommended as '
                    'any values set for the following Trainer arguments will be ignored: `progress_bar`, `console_stream`, or `log_traces`. '
                    'The recommended way of enabling a progress bar is to set `progress_bar` to True instead of '
                    f'constructing a {ProgressBarLogger.__name__} instance.'
                )),
            )
        else:
            if progress_bar:
                loggers.append(ProgressBarLogger(stream=console_stream, log_traces=log_traces))

        # Console Logging
        if any(isinstance(x, ConsoleLogger) for x in loggers):
            warnings.warn(
                Warning((
                    f'Specifying the {ConsoleLogger.__name__} via `loggers` is not recommended as '
                    'any values set for the following Trainer arguments will be ignored: `log_to_console`, `console_stream`, `log_traces`, and `console_log_interval`. '
                    'The recommended way of enabling a console logging is to set `log_to_console` to True instead of '
                    f'constructing a {ConsoleLogger.__name__} instance.'
                )),
            )
        else:
            if log_to_console:
                loggers.append(
                    ConsoleLogger(stream=console_stream, log_interval=console_log_interval, log_traces=log_traces),
                )

        # MosaicML Logger
        # Keep MosaicML logger above the RemoteUploaderDownloader so that fit end is reported before the final checkpoint begins uploading
        if os.environ.get(MOSAICML_PLATFORM_ENV_VAR, 'false').lower() == 'true' and os.environ.get(
            MOSAICML_ACCESS_TOKEN_ENV_VAR,
        ) is not None and not any(isinstance(x, MosaicMLLogger) for x in loggers):
            log.info('Detected run on MosaicML platform. Adding MosaicMLLogger to loggers.')
            mosaicml_logger = MosaicMLLogger()
            loggers.append(mosaicml_logger)

        # Logger
        self.logger = Logger(state=self.state, destinations=loggers)

        if save_latest_filename is not None:
            remote_ud_has_format_string = [
                isinstance(logger_destination, RemoteUploaderDownloader) and
                logger_destination.file_path_format_string != '{remote_file_name}'
                for logger_destination in self.logger.destinations
            ]
            if any(remote_ud_has_format_string):
                raise ValueError(
                    'Specifying a `file_path_format_string` to a `RemoteUploaderDownloader` is not currently supported while using `save_latest_filename`. '
                    'Please specify the path formatting via `save_folder`, `save_filename`, and `save_latest_filename`',
                )

        # Callbacks
        self.state.callbacks[:] = list(cast(list[Callback], loggers)) + self.state.callbacks

        # Checkpoint Saving
        self._checkpoint_saver = None
        latest_remote_file_name = None

        _checkpoint_savers = [cb for cb in self.state.callbacks if isinstance(cb, CheckpointSaver)]
        if len(_checkpoint_savers) >= 1:
            if len(_checkpoint_savers) > 1:
                log.info('Multiple CheckpointSaver provided as callbacks. Using the first one as reference.')
            self._checkpoint_saver = _checkpoint_savers[0]

            if self._checkpoint_saver.folder != save_folder:
                log.info(f'Using {self._checkpoint_saver.folder} as save_folder.')
                save_folder = self._checkpoint_saver.folder

            if self._checkpoint_saver.latest_filename is None:
                save_latest_filename = None
                log.info(f'Using {save_latest_filename} as latest_filename.')
            elif self._checkpoint_saver.latest_filename.filename != save_latest_filename:
                save_latest_filename = str(self._checkpoint_saver.latest_filename.filename)
                log.info(f'Using {save_latest_filename} as latest_filename.')

            if self._checkpoint_saver.latest_remote_file_name is not None:
                latest_remote_file_name = str(self._checkpoint_saver.latest_remote_file_name.filename)

        if self._checkpoint_saver is None and save_folder is not None:
            if save_weights_only:
                log.info(
                    'save_weights_only=True now also saves metadata and integrations! Please adjust your workflow accordingly.',
                )

            _, _, parsed_save_folder = parse_uri(save_folder)

            # If user passes a URI with s3:// and a bucket_name, but no other
            # path then we assume they just want their checkpoints saved directly in their
            # bucket.
            if parsed_save_folder == '':
                remote_file_name = save_filename
                latest_remote_file_name = save_latest_filename

            # If they actually specify a path, then we use that for their local save path
            # and we prefix save_filename with that path for remote_file_name.
            else:
                remote_file_name = str(Path(parsed_save_folder) / Path(save_filename))
                if save_latest_filename is not None:
                    latest_remote_file_name = str(Path(parsed_save_folder) / Path(save_latest_filename))
                else:
                    latest_remote_file_name = None

            self._checkpoint_saver = CheckpointSaver(
                folder=save_folder,
                filename=save_filename,
                remote_file_name=remote_file_name,
                latest_filename=save_latest_filename,
                latest_remote_file_name=latest_remote_file_name,
                overwrite=save_overwrite,
                weights_only=save_weights_only,
                ignore_keys=save_ignore_keys,
                save_interval=save_interval,
                num_checkpoints_to_keep=save_num_checkpoints_to_keep,
            )
            self.state.callbacks.append(self._checkpoint_saver)

        # The Engine
        self.engine = Engine(state=self.state, logger=self.logger, algorithm_passes=algorithm_passes)

        # Set the logger
        self.state.model.logger = self.logger  # pyright: ignore[reportGeneralTypeIssues]

        # Run Event.INIT
        self.engine.run_event(Event.INIT)

        # If the experiment is being tracked with an `MLFlowLogger`, then MLFlow experiment and run are available
        # after Event.INIT.
        if save_folder is not None:
            mlflow_logger = None
            for destination in self.logger.destinations:
                if isinstance(destination, MLFlowLogger):
                    mlflow_logger = destination
                    break

            if mlflow_logger is not None:
                mlflow_experiment_id = mlflow_logger._experiment_id
                mlflow_run_id = mlflow_logger._run_id

                # The save folder and related paths/filenames may contain format placeholders for the MLFlow IDs, so
                # populate them now.
                mlflow_format_kwargs = {
                    MLFLOW_EXPERIMENT_ID_FORMAT_KEY: mlflow_experiment_id,
                    MLFLOW_RUN_ID_FORMAT_KEY: mlflow_run_id,
                }

                save_folder = partial_format(save_folder, **mlflow_format_kwargs)
                if latest_remote_file_name is not None:
                    latest_remote_file_name = partial_format(latest_remote_file_name, **mlflow_format_kwargs)

        # Log hparams
        if self.auto_log_hparams:
            locs = locals()
            if 'cb' in locs:
                del locs['cb']
            self.local_hparams = extract_hparams(locs)
            self.logger.log_hyperparameters(self.local_hparams)

        # Log composer version
        composer_env_dict = get_composer_env_dict()
        self.logger.log_hyperparameters({'composer_version': composer_env_dict['composer_version']})
        self.logger.log_hyperparameters({'composer_commit_hash': str(composer_env_dict['composer_commit_hash'])})

        # Log gpus and nodes
        device_name = self.state.device.__class__.__name__.lstrip('Device').lower()
        self.logger.log_hyperparameters({
            'num_nodes': int(dist.get_world_size() / dist.get_local_world_size()),
            f'num_{device_name}s_per_node': dist.get_local_world_size(),
            'node_name': os.environ.get('NODENAME', 'unknown because NODENAME environment variable not set'),
        })

        if not isinstance(self.state.model, ComposerModel):
            raise ValueError('Provided model must be a subclass of ComposerModel.')

        # After running Event.INIT, then set the "optional" elements of state that could be passed in on FIT instead of INIT.
        # Setting these attributes here ensures that algorithms do not depend on unavailable attributes during Event.INIT

        # Metrics and Evaluators
        # Set state.train_metrics and state.eval_metrics here to allow callbacks / algs to potentially
        # change the model, which could change what metrics are computed
        self.state.train_metrics = deepcopy(self.state.model.get_metrics(is_train=True))
        self.state.eval_metrics = {}
        if eval_dataloader is None:
            evaluators: list[Evaluator] = []
        else:
            eval_metrics = deepcopy(self.state.model.get_metrics(is_train=False))
            model_metric_names = [str(k) for k in eval_metrics.keys()]
            eval_dataloader = ensure_tuple(eval_dataloader)

            evaluator_types = [isinstance(evaluator, Evaluator) for evaluator in eval_dataloader]
            if any(evaluator_types) and not all(evaluator_types):
                raise ValueError(
                    'Mixing Evaluator with other classes is not allowed, please wrap'
                    'all other classes with the Evaluator class. These are the classes'
                    'that were detected:' + str([type(evaluator) for evaluator in eval_dataloader]),
                )

            evaluators = [
                ensure_evaluator(evaluator, default_metric_names=model_metric_names) for evaluator in eval_dataloader
            ]
            # match metric names to model metrics
            self.state.eval_metrics = {
                evaluator.label: _filter_metrics(eval_metrics, evaluator.metric_names) for evaluator in evaluators
            }

            _set_evaluator_interval_and_subset_num_batches(
                evaluators=evaluators,
                eval_interval=eval_interval,
                subset_num_batches=eval_subset_num_batches,
            )

            for evaluator in evaluators:
                _validate_evaluator(evaluator, self.state.device)
        if len(evaluators) == 0:
            if eval_subset_num_batches != -1:
                warnings.warn(
                    f'Specifying `eval_subset_num_batches={eval_subset_num_batches}` without an `eval_dataloader` '
                    'has no effect. If trying to run an evaluator, make sure `eval_dataloader` is specified. '
                    'Otherwise, set `eval_subset_num_batches` to default value -1.',
                )
            if eval_interval != 0 and eval_interval != 1:
                warnings.warn(
                    f'Specifying `eval_interval={eval_interval}` without an `eval_dataloader` has no effect. '
                    'If trying to run an evaluator, make sure `eval_dataloader` is specified. Otherwise, '
                    'set `eval_interval` to 0 or default value 1.',
                )

        self.state.evaluators = evaluators

        # Train Dataloader
        self._train_data_spec = None if train_dataloader is None else ensure_data_spec(train_dataloader)
        if self._train_data_spec is not None:
            self.state.set_dataloader(
                self._train_data_spec.dataloader,
                train_dataloader_label,
                train_subset_num_batches,
            )
            if self.state.device.dist_backend == 'xla':
                self.state.train_dataloader = pl.MpDeviceLoader(self.state.dataloader, xm.xla_device())
            else:
                self.state.train_dataloader = self.state.dataloader
            self.state.device_train_microbatch_size = _get_initial_device_train_microbatch_size(
                self.state.device_train_microbatch_size,
                self.state.auto_microbatching,
                self.state.train_dataloader,
            )
        self.spin_dataloaders = spin_dataloaders

        # Max Duration
        if max_duration is not None:
            self.state.max_duration = ensure_time(max_duration, TimeUnit.EPOCH)
            if self.state.max_duration.unit == TimeUnit.SECOND:
                raise ValueError('Wall clock time not an allowed time unit.')

        self.logger.log_hyperparameters({'rank_zero_seed': rank_zero_seed})

        # Schedulers
        self.state.schedulers = _compile_schedulers(schedulers, self.state, scale_schedule_ratio)
        if scale_schedule_ratio != 1.0:
            if len(self.state.schedulers) == 0:
                raise ValueError('Specifying `scale_schedule_ratio` without `schedulers` has no effect.')
            self.state.max_duration = _scale_max_duration_by_ssr(scale_schedule_ratio, self.state.max_duration)

        if step_schedulers_every_batch is None:
            self._scheduler_step_frequency = _get_default_scheduler_frequency(schedulers)
        else:
            self._scheduler_step_frequency = TimeUnit.BATCH if step_schedulers_every_batch else TimeUnit.EPOCH

        # Some algorithms require specific settings
        self._backwards_create_graph = any((x.backwards_create_graph for x in self.state.algorithms))
        self._find_unused_parameters = any((x.find_unused_parameters for x in self.state.algorithms))
        self._ddp_sync_strategy = _get_ddp_sync_strategy(ddp_sync_strategy, self._find_unused_parameters)

        # Suppressing GradScaler warnings as they are always created
        # self._use_grad_scaling() will raise a RuntimeError if grad scaling is not available when it is required
        warnings.filterwarnings(action='ignore', message='.*torch.cuda.amp.GradScaler.*')
        self.state.scaler = ClosureGradScaler() if self._use_closures() else GradScaler()

        if self.state.fsdp_config is not None:
            # This state should never be reached, but we raise a ValueError just in case
            if self._use_closures() and self.state.precision == Precision.AMP_FP16:
                raise ValueError(
                    f'Using closures and precision {self.state.precision} is not supported'
                    f' with FSDP. Please use another optimizer or precision type.',
                )
            self.state.scaler = ShardedGradScaler()

        # suppressing FSDP warning when auto grad accum exits the forward pass before completing
        warnings.filterwarnings(action='ignore', message='Forward order differs from that of the first iteration')

        # If using DDP or DeepSpeed, we need to wrap the ComposerModel but store a reference to the
        # original model for functions like `eval_forward`, `get_metrics`, etc.
        self._original_model = self.state.model

        # If using PyTorch DDP, the model must be loaded before it is wrapped with DDP.
        # If using TP, the model must be wrapped before FSDP.
        # If using FSDP, the model must be wrapped and then loaded unless loading a monolith
        # checkpoint on rank 0 only, in which case the model be loaded before it is wrapped.
        # If using DeepSpeed, the engine must be initialized before the model is loaded.

        # TP wrap
        if self.state.tp_config is not None:
            # Init with globally fixed seed so all HSDP replicas have the same initial weights
            with reproducibility.seed_context(self.state.rank_zero_seed):
                prepare_tp_module(
                    model,
                    optimizers,
                    self.state.tp_config,
                )

        # FSDP wrap if not using monolith checkpoint on rank 0 only
        if self.state.fsdp_config is not None and self.state.fsdp_config.auto_wrap and not self.state.load_monolith_rank0_only:
            # Init with globally fixed seed so all HSDP replicas have the same initial weights
            with reproducibility.seed_context(self.state.rank_zero_seed):
                self.state.automicrobatch_fsdp_hook_handles, self.state.fsdp_modules = prepare_fsdp_module(
                    model,
                    optimizers,
                    self.state.fsdp_config,
                    precision,
                    device,
                    auto_microbatching,
                    self.state.seed,
                )

        # Configure Deepspeed
        if self.state.deepspeed_config is not None:
            for callback in self.state.callbacks:
                if isinstance(callback, OptimizerMonitor):
                    raise ValueError(
                        'OptimizerMonitor is not supported with DeepSpeed because DeepSpeed clears '
                        'the gradients before in the last call to .backward see: '
                        'https://github.com/microsoft/DeepSpeed/issues/2329 for more details.',
                    )

            try:
                import deepspeed
            except ImportError as e:
                raise MissingConditionalImportError(
                    extra_deps_group='deepspeed',
                    conda_package='deepspeed>=0.5.5',
                    conda_channel=None,
                ) from e
            self.state.deepspeed_config = parse_deepspeed_config(self.state.deepspeed_config, state=self.state)
            optimizer = ensure_tuple(self.state.optimizers)[0]
            log.debug('Initializing deepspeed')
            (self.state.model, self.state.optimizers, _, _) = deepspeed.initialize(
                config=self.state.deepspeed_config,
                model=self.state.model,
                optimizer=optimizer,
            )
            # Since the DeepSpeed ZeRO optimizer does not inherit torch.optim.Optimizer, the schedulers must be
            # compiled and bound BEFORE DeepSpeed initialization. However, this is OK, as the the DeepSpeed Zero
            # optimizer uses the same underlying parameter groups as the original optimizer. See
            # * https://github.com/microsoft/DeepSpeed/blob/fee73135980e78f8be7e1a3ff556751623ef6aaa/deepspeed/runtime/zero/stage_1_and_2.py#L1911-L1917
            # * https://github.com/microsoft/DeepSpeed/blob/ef17c89570ceae5b26a5f886e9d8cd0941afc0ac/deepspeed/runtime/zero/stage3.py#L2532-L2538
            # In addition, the deepspeed engine is responsible for serializing the model and optimizer state,
            # so these attributes should not be serialized with the composer state.
            if 'model' in self.state.serialized_attributes:
                self.state.serialized_attributes.remove('model')

            if 'optimizers' in self.state.serialized_attributes:
                self.state.serialized_attributes.remove('optimizers')

        self.engine.run_event(Event.BEFORE_LOAD)

        # Load Checkpoint
        self._rng_state = None
        # If autoresume is enabled, first check for existing checkpoints to load
        if autoresume:
            log.info('Searching for a previous checkpoint to autoresume')
            error_message = ''
            if save_folder is None:
                error_message += 'The `save_folder` must be specified when autoresume is enabled. '
            if save_latest_filename is None:
                error_message += 'The `save_latest_filename` must be specified so autoresume knows where to load checkpoints from. '
            if error_message != '':
                raise ValueError(error_message)
            assert save_folder is not None
            assert save_latest_filename is not None

            remote_ud_has_multiple_concurrent_uploads = [
                isinstance(logger_destination, RemoteUploaderDownloader) and
                logger_destination._num_concurrent_uploads != 1 for logger_destination in self.logger.destinations
            ]
            if any(remote_ud_has_multiple_concurrent_uploads):
                raise ValueError(
                    'Multiple concurrent uploads is not currently supported when using autoresume. Please set `num_concurrent_uploads` to 1 '
                    'for all `RemoteUploaderDownloader` instances.',
                )
            assert latest_remote_file_name is not None
            if self.state.fsdp_sharded_state_dict_enabled:
                ar_object_store = maybe_create_object_store_from_uri(save_folder)
                # Symlink is on object store
                if ar_object_store is not None:
                    autoresume_checkpoint_path = None
                    if dist.get_global_rank() == 0:
                        with tempfile.TemporaryDirectory() as temp_dir:
                            local_symlink_file = str(Path(temp_dir) / Path('autoresume.symlink'))
                            symlink_file_name = format_name_with_dist(
                                latest_remote_file_name,
                                self.state.run_name,
                            ) + '.symlink'
                            try:
                                ar_object_store.download_object(symlink_file_name, local_symlink_file)
                                with open(local_symlink_file, 'r') as f:
                                    real_path = f.read()
                                    log.debug(f'Read path {real_path} from symlink file')
                                autoresume_checkpoint_path = ar_object_store.get_uri(real_path)
                            except FileNotFoundError:
                                pass
                    autoresume_path_list = [autoresume_checkpoint_path]
                    dist.broadcast_object_list(autoresume_path_list)
                    autoresume_checkpoint_path = autoresume_path_list[0]
                # Symlink is local
                else:
                    save_latest_filename = format_name_with_dist(save_latest_filename, self.state.run_name)
                    rank0_save_latest_filename = dist.all_gather_object(save_latest_filename)[0]
                    save_folder = format_name_with_dist(save_folder, self.state.run_name)
                    latest_checkpoint_path = os.path.join(save_folder, rank0_save_latest_filename)
                    if os.path.exists(latest_checkpoint_path):
                        latest_checkpoint_path = os.path.join(
                            os.path.dirname(latest_checkpoint_path),
                            os.readlink(latest_checkpoint_path),
                        )
                        autoresume_checkpoint_path = latest_checkpoint_path
                    else:
                        autoresume_checkpoint_path = None

            # Standard non-elastic codepath for autoresume
            else:
                autoresume_checkpoint_path = self._get_autoresume_checkpoint(
                    save_folder=save_folder,
                    save_latest_filename=save_latest_filename,
                    save_latest_remote_file_name=latest_remote_file_name,
                    loggers=loggers,
                    load_progress_bar=load_progress_bar,
                )

            # Found latest checkpoint path, load that instead
            if autoresume_checkpoint_path:
                load_path = autoresume_checkpoint_path
                # Disable object_store since _get_autoresume_checkpoint will download the checkpoint
                # To the save folder, if needed.
                load_object_store = None
                # Set load arguments to defaults as this applies only to the initial non-autoresume
                # load. We do not reset `load_strict_model_weights` for models with frozen layers.
                load_weights_only = False
                load_ignore_keys = None
                load_exclude_algorithms = None
                log.info('Autoresuming training from checkpoint')
            else:
                log.info('No previous autoresume checkpoint found')
        # Actually load the checkpoint from potentially updated arguments
<<<<<<< HEAD
        try:
            if load_path is not None:
                if load_object_store is None:
                    load_object_store = maybe_create_object_store_from_uri(load_path)
                if isinstance(load_object_store, WandBLogger):
                    import wandb
                    if wandb.run is None:
                        load_object_store.init(self.state, self.logger)
                _, _, parsed_load_path = parse_uri(load_path)
                self._rng_state = checkpoint.load_checkpoint(
                    state=self.state,
                    logger=self.logger,
                    path=parsed_load_path,
                    object_store=load_object_store,
                    load_weights_only=load_weights_only,
                    strict_model_weights=load_strict_model_weights,
                    progress_bar=load_progress_bar,
                    ignore_keys=load_ignore_keys,
                    exclude_algorithms=load_exclude_algorithms,
                    algorithm_passes=self.engine.algorithm_passes,
                )
                self.state.run_name = run_name
                self.state.load_path = load_path
        except FileNotFoundError:
            log.info('No previous checkpoint found. Train from scratch...')
=======
        if load_path is not None:
            log.info(f'Loading checkpoint from {load_path}')
            if load_object_store is None:
                load_object_store = maybe_create_object_store_from_uri(load_path)
                log.debug(f'Created object store from load path: {load_object_store}')
            if isinstance(load_object_store, WandBLogger):
                import wandb
                if wandb.run is None:
                    load_object_store.init(self.state, self.logger)
            _, _, parsed_load_path = parse_uri(load_path)
            log.debug(f'Parsed load path: {parsed_load_path}')

            self._rng_state = checkpoint.load_checkpoint(
                state=self.state,
                logger=self.logger,
                path=parsed_load_path,
                object_store=load_object_store,
                load_weights_only=load_weights_only,
                strict_model_weights=load_strict_model_weights,
                progress_bar=load_progress_bar,
                ignore_keys=load_ignore_keys,
                exclude_algorithms=load_exclude_algorithms,
                algorithm_passes=self.engine.algorithm_passes,
            )
            self.state.run_name = run_name
            self.state.load_path = load_path
>>>>>>> 6c9de3e9

        # FSDP wrap if model is not yet wrapped and FSDP is enabled. This can happen if
        # load_monolith_rank0_only=True but no checkpoint was loaded.
        if (
            not self.state.fsdp_enabled and self.state.fsdp_config is not None and self.state.fsdp_config.auto_wrap and
            self.state.load_monolith_rank0_only
        ):
            # Init with globally fixed seed so all HSDP replicas have the same initial weights
            with reproducibility.seed_context(self.state.rank_zero_seed):
                self.state.automicrobatch_fsdp_hook_handles, self.state.fsdp_modules = prepare_fsdp_module(
                    model,
                    optimizers,
                    self.state.fsdp_config,
                    precision,
                    device,
                    auto_microbatching,
                )

        # Set the iteration timestamp to the overall timestamp if loading from a checkpoint that was created before
        # iteration was introduced in Composer v0.19.1. This is necessary to ensure that the iteration timestamp is
        # accurate for callbacks and backwards compatibility for checkpoints.
        if (
            self.state.timestamp.iteration == 0 and self.state.timestamp.token_in_iteration == 0 and
            self.state.timestamp.epoch_in_iteration == 0
        ):
            self.state.timestamp = self.state.timestamp.copy(
                epoch_in_iteration=self.state.timestamp.epoch,
                token_in_iteration=self.state.timestamp.token,
            )

        self.engine.run_event(Event.AFTER_LOAD)

        # reseed here. This helps with a couple of issues:
        # 1. rng state may change at Event.INIT/Event.BEFORE_LOAD/Event.AFTER_LOAD. For example,
        # if an algorithm creates a new module and module parameters are initialized randomly, rng
        # state will change. This reseeding nullifies such effects.
        # 2. While resuming from a checkpoint, we want to spin dataloader and bring it back to the
        # same state as at the time of the checkpoint. Therefore, spinning needs to start from the
        # same rng state as in the original run.
        log.info(f'Setting seed to {self.state.seed}')
        reproducibility.seed_all(self.state.seed)

        # DDP wrap if required
        if not self.state.deepspeed_enabled and not self.state.fsdp_enabled and dist.get_world_size() > 1:
            self.state.model = prepare_ddp_module(self.state.model, self._find_unused_parameters)

        # The model would need to be torch.compile()'d after being wrapped in a distributed strategy
        # to take advantage of any graph breaks.
        if not is_model_compiled and compile_config is not None:
            compiled_model = torch.compile(self.state.model, **compile_config)
            self.state.model = compiled_model._orig_mod
            self.state.model.forward = compiled_model.dynamo_ctx(self.state.model.forward)
            is_model_compiled = True
            # update local_hparams to ensure the `is_model_compiled` is set correctly for
            # debugging purpose and for unit test.
            if self.auto_log_hparams:
                self.local_hparams['is_model_compiled'] = is_model_compiled

    @property
    def saved_checkpoints(self) -> list[str]:
        """Returns list of saved checkpoints.

        .. note::

            For DeepSpeed, which saves file on every rank, only the files corresponding to the process's rank
            will be shown.
        """
        if self._checkpoint_saver is None:
            return []
        return self._checkpoint_saver.saved_checkpoints

    def _try_checkpoint_download(
        self,
        latest_checkpoint_path: str,
        save_latest_remote_file_name: str,
        loggers: Sequence[Union[LoggerDestination, ObjectStore]],
        load_progress_bar: bool,
    ) -> None:
        """Attempts to download the checkpoint from the logger destinations."""
        log.debug(
            f'Trying to download {save_latest_remote_file_name} to {latest_checkpoint_path} on rank {dist.get_global_rank()}',
        )
        remote_destination = list(loggers)
        if self._checkpoint_saver is not None and self._checkpoint_saver.remote_uploader is not None:
            remote_destination.append(self._checkpoint_saver.remote_uploader.remote_backend)
        for logger in remote_destination:
            try:
                # Fetch from logger. If it succeeds, stop trying the rest of the loggers
                get_file(
                    path=save_latest_remote_file_name,
                    destination=latest_checkpoint_path,
                    object_store=logger,
                    overwrite=True,
                    progress_bar=load_progress_bar,
                )
                break
            except (NotImplementedError, FileNotFoundError):
                log.info(f'Checkpoint not found in: {logger}')
                # Ignore errors caused by no checkpoint saved with logger
                pass

    def _get_autoresume_checkpoint(
        self,
        save_folder: str,
        save_latest_filename: str,
        save_latest_remote_file_name: str,
        loggers: Sequence[LoggerDestination],
        load_progress_bar: bool,
    ) -> Optional[str]:
        """Determines the load path when using autoresume.

        First, check the ``save_folder`` for the latest checkpoint.
        If no latest checkpoint is found locally, then check each logger for the latest checkpoint, and download
        it to the ``save_folder``.

        Returns:
            Optional[str]: The path to the latest checkpoint, if found, otherwise None.
        """
        save_latest_filename = format_name_with_dist(save_latest_filename, self.state.run_name)
        save_folder = format_name_with_dist(save_folder, self.state.run_name)
        save_latest_remote_file_name = format_name_with_dist(save_latest_remote_file_name, self.state.run_name)
        latest_checkpoint_path = os.path.join(save_folder, save_latest_filename)

        log.info(
            f'Looking for autoresume checkpoint: {save_latest_remote_file_name} (remote), {latest_checkpoint_path} (local)',
        )

        if self.state.deepspeed_enabled:
            # If latest checkpoint is not saved locally, try to fetch from loggers
            if not os.path.exists(latest_checkpoint_path):
                log.debug(f'Attempting to download the checkpoint on to rank {dist.get_global_rank()}')
                os.makedirs(save_folder, exist_ok=True)
                self._try_checkpoint_download(
                    latest_checkpoint_path,
                    save_latest_remote_file_name,
                    loggers,
                    load_progress_bar,
                )

            # List of whether the checkpoint exists on each rank
            latest_checkpoint_exists = dist.all_gather_object(os.path.exists(latest_checkpoint_path))

            if all(latest_checkpoint_exists):  # All paths exist, so return the path.
                return latest_checkpoint_path
            # Require all ranks to have their own local checkpoint if we wish to restore from it for
            # deepspeed or fsdp + sharding
            elif any(latest_checkpoint_exists):  # Some but not all exist, which is very bad.
                missing_ranks = [n for (n, exist) in enumerate(latest_checkpoint_exists) if not exist]
                mode = 'Deepspeed' if self.state.deepspeed_enabled else 'FSDP sharding'
                raise RuntimeError(f'{mode} was enabled, but checkpoints missing on ranks: {missing_ranks}')
            else:  # None of the paths exists, so no autoresume necessary.
                return None
        else:
            # broadcast the local checkpoint path to all ranks
            latest_checkpoint_path_list = [os.path.abspath(latest_checkpoint_path)]
            dist.broadcast_object_list(latest_checkpoint_path_list, src=0)
            latest_checkpoint_path = latest_checkpoint_path_list[0]

            # broadcast the remote checkpoint path to all ranks
            save_latest_remote_file_name_list = [save_latest_remote_file_name]
            dist.broadcast_object_list(save_latest_remote_file_name_list, src=0)
            save_latest_remote_file_name = save_latest_remote_file_name_list[0]

            # try to download the checkpoint on local rank 0 of all nodes
            if dist.get_local_rank() == 0 and not os.path.exists(latest_checkpoint_path):
                log.debug(f'Attempting to download the checkpoint {save_latest_remote_file_name} on to all nodes')
                os.makedirs(save_folder, exist_ok=True)
                self._try_checkpoint_download(
                    latest_checkpoint_path,
                    save_latest_remote_file_name,
                    loggers,
                    load_progress_bar,
                )

            signal_file_path = os.path.join(
                os.path.dirname(latest_checkpoint_path),
                dist.get_node_signal_file_name(),
            )
            if dist.get_local_rank() == 0:
                os.makedirs(os.path.dirname(signal_file_path), exist_ok=True)
                with open(signal_file_path, 'wb') as f:
                    f.write(b'local_rank0_completed_autoresume')

            # Avoid the collective call until the local rank zero has finished trying to download the checkpoint
            # so that we don't timeout for large downloads. This syncs all processes on the node
            with dist.local_rank_zero_download_and_wait(signal_file_path):
                # Then, wait to ensure every node has finished downloading the checkpoint
                dist.barrier()

            if dist.get_local_rank() == 0:
                os.remove(signal_file_path)
            dist.barrier()

            # At this point the rank 0 filepath should exist on all ranks if the download succeeded
            # list of whether the checkpoint exists on each rank
            latest_checkpoint_exists = dist.all_gather_object(os.path.exists(latest_checkpoint_path))

            log.debug(
                f'Checkpoint {latest_checkpoint_path} exists on rank {dist.get_global_rank()}? {os.path.exists(latest_checkpoint_path)}',
            )

            if not latest_checkpoint_exists[0]:
                # If the checkpoint doesn't exist on rank 0, don't crash, so the initial autoresume run can succeed
                return None
            elif not all(latest_checkpoint_exists):
                raise RuntimeError('Downloading the checkpoint to all nodes failed')

            return latest_checkpoint_path

    def fit(
        self,
        *,
        # Train Dataloader
        train_dataloader: Optional[Union[Iterable, DataSpec, dict[str, Any]]] = None,
        train_dataloader_label: str = 'train',
        train_subset_num_batches: Optional[int] = None,
        spin_dataloaders: Optional[bool] = None,

        # Timing
        duration: Optional[Union[int, str, Time[int]]] = None,
        reset_time: bool = False,

        # Schedulers
        schedulers: Optional[Union[ComposerScheduler,
                                   LRScheduler,
                                   Sequence[Union[ComposerScheduler, LRScheduler]],
                                  ]] = None,
        scale_schedule_ratio: float = 1.0,
        step_schedulers_every_batch: Optional[bool] = None,

        # Evaluation
        eval_dataloader: Optional[Union[Iterable, DataSpec, Evaluator, Sequence[Evaluator]]] = None,
        eval_subset_num_batches: int = -1,
        eval_interval: Union[int, str, Time, Callable[[State, Event], bool]] = 1,

        # Numerics
        device_train_microbatch_size: Optional[Union[int, float, str]] = None,
        precision: Optional[Union[str, Precision]] = None,
    ):
        """Train the model.

        The Composer :class:`.Trainer` supports multiple calls to :meth:`.fit`. Any arguments specified during
        the call to :meth:`.fit` will override the values specified when constructing the :class:`.Trainer`.
        All arguments are optional, with the following exceptions:

        *   The ``train_dataloader`` must be specified here if not provided when constructing the :class:`.Trainer`.
        *   The ``duration`` must be specified here if not provided when constructing the :class:`.Trainer`,
            or if this is a subsequent call to :meth:`.fit`.

        For example, the following are equivalent:

        .. testcode::

            # The `train_dataloader` and `duration` can be specified
            # when constructing the Trainer
            trainer_1 = Trainer(
                model=model,
                train_dataloader=train_dataloader,
                max_duration="1ep",
            )
            trainer_1.fit()

            # Or, these arguments can be specified on `fit()`
            trainer_2 = Trainer(model)
            trainer_2.fit(
                train_dataloader=train_dataloader,
                duration="1ep"
            )

        When invoking :meth:`.fit` for a subsequent time, either ``reset_time`` or ``duration`` must be specified.
        Otherwise, it is ambiguous for how long to train.

        *   If ``reset_time`` is True, then :meth:`.fit` will train for the same amount of time as the previous
            call (or for ``duration`` if that parameter is also specified). The :attr:`.State.timestamp` will be reset,
            causing :class:`.ComposerScheduler` and :class:`.Algorithm` instances to start from the beginning, as if it
            is a new training run. Model gradients, optimizer states, and native PyTorch schedulers will not be reset.

        *   If ``reset_time`` is False, then :meth:`.fit` will train for the amount of time specified by
            ``duration``. The :attr:`.State.max_duration` will be incremented by ``duration``.

        For example:

        .. testcode::

            # Construct the trainer
            trainer = Trainer(max_duration="1ep")

            # Train for 1 epoch
            trainer.fit()
            assert trainer.state.timestamp.epoch == "1ep"

            # Reset the time to 0, then train for 1 epoch
            trainer.fit(reset_time=True)
            assert trainer.state.timestamp.epoch == "1ep"

            # Train for another epoch (2 epochs total)
            trainer.fit(duration="1ep")
            assert trainer.state.timestamp.epoch == "2ep"

            # Train for another batch (2 epochs + 1 batch total)
            # It's OK to switch time units!
            trainer.fit(duration="1ba")
            assert trainer.state.timestamp.epoch == "2ep"
            assert trainer.state.timestamp.batch_in_epoch == "1ba"

            # Reset the time, then train for 3 epochs
            trainer.fit(reset_time=True, duration="3ep")
            assert trainer.state.timestamp.epoch == "3ep"

        Args:
            train_dataloader (Iterable | DataSpec | dict[str, Any], optional): See :class:`.Trainer`.
            train_dataloader_label (str, optional): See :class:`.Trainer`.
            train_subset_num_batches (int, optional): See :class:`.Trainer`.
            spin_dataloaders (bool, optional): See :class:`.Trainer`.
            reset_time (bool): Whether to reset the :attr:`.State.timestamp` to zero values. Defaults to False.

                If ``True``, the timestamp will be zeroed out, causing :class:`.ComposerScheduler` and
                :class:`.Algorithm` instances to start from the beginning, as if it is a new training run. The model
                will be trained for ``duration``, if specified, or for :attr:`.State.max_duration`, which would have
                been provided when constructing the :class:`.Trainer` or by a previous call to :meth:`.fit`.

                .. note::

                    Model gradients, optimizer states, and native PyTorch schedulers will not be reset.

                If ``False`` (the default), training time will be incremented from where the previous call to
                :meth:`.fit` finished (or from zero, if a new training run).
                The :attr:`~.State.max_duration` will be incremented by the ``duration`` parameter.

            duration (Time[int] | str | int, optional): The duration to train. Can be an integer, which will be
                interpreted to be epochs, a str (e.g. ``1ep``, or ``10ba``), or a :class:`.Time` object.

                If ``reset_time`` is False (the default), then :attr:`.State.max_duration` will be converted
                into the same units as this parameter (if necessary), and then the max duration incremented by the
                value of this parameter.

                If ``reset_time`` is True, then :attr:`.State.max_duration` will be set to this parameter.

            optimizers (torch.optim.Optimizer | Sequence[torch.optim.Optimizer], optional): See :class:`.Trainer`.
            schedulers (LRScheduler | ComposerScheduler | Sequence[LRScheduler | ComposerScheduler], optional): See :class:`.Trainer`.
            scale_schedule_ratio (float, optional): See :class:`.Trainer`.
            step_schedulers_every_batch (bool, optional): See :class:`.Trainer`.
            eval_dataloader (Iterable | DataSpec | Evaluator | Sequence[Evaluator], optional): See :class:`.Trainer`.
            eval_subset_num_batches (int, optional): See :class:`.Trainer`.
            eval_interval (int | str | Time | (State, Event) -> bool, optional): See :class:`.Trainer`.
            device_train_microbatch_size (int | float | str, optional): See :class:`.Trainer`.
            precision (Precision | str, optional): See :class:`.Trainer`.
        """
        # Check Optimizer
        if len(self.state.optimizers) == 0:
            raise ValueError(
                f'No optimizer was specified when constructing the Trainer. As the '
                'model had no parameters, SGD was not created by default. This trainer '
                'object can only be used to evaluate or predict. Please specify a model '
                'with parameters and an optimizer for training.',
            )

        # Train Dataloader
        if train_dataloader is not None:
            self._train_data_spec = ensure_data_spec(train_dataloader)
            self.state.set_dataloader(self._train_data_spec.dataloader, train_dataloader_label)
            self.state.train_dataloader = self.state.dataloader
            self.state.device_train_microbatch_size = _get_initial_device_train_microbatch_size(
                self.state.device_train_microbatch_size,
                self.state.auto_microbatching,
                self.state.train_dataloader,
            )
        if self._train_data_spec is None:
            _raise_missing_argument_exception('train_dataloader')
        if train_subset_num_batches is not None:
            self.state.dataloader_len = train_subset_num_batches
        if spin_dataloaders is not None:
            self.spin_dataloaders = spin_dataloaders

        # Reset Time
        if reset_time:
            self.state.timestamp = Timestamp()

        # Max Duration
        if duration is not None:
            duration = ensure_time(duration, TimeUnit.EPOCH)
            if duration.unit == TimeUnit.SECOND:
                raise ValueError('Wall clock time not an allowed time unit.')
            # Effectively increment the max duration (if not resetting the Time)
            # or set the max_duration (if resetting the time -- self.state.timestamp.get(duration.unit) will be 0)
            # It is important to set the duration, rather than incrementing it, as ``duration`` could be in
            # different units than ``max_duration``
            self.state.max_duration = duration + self.state.timestamp.get(duration.unit)

        # Raise error if callig fit with SGD
        if (
            type(self.state.optimizers[0]) == torch.optim.SGD and
            version.parse(torch.__version__) >= version.parse('2.4.0') and
            version.parse(torch.__version__) < version.parse('2.5.0')
        ):
            raise ValueError(
                'PyTorch 2.4 breaks (distributed) checkpointing with SGD. '
                'Please use a different optimizer, e.g. composer.optim.DecoupledSGDW, '
                'instead or downgrade to PyTorch <2.4. See ',
                'https://github.com/pytorch/pytorch/issues/133415 for further information.',
            )

        if self.state.max_duration is None:
            _raise_missing_argument_exception('max_duration')
        assert self.state.max_duration is not None

        if self.state.dataloader_len is None and self.state.max_duration.unit == TimeUnit.EPOCH:
            raise ValueError((
                'max_duration cannot be specified in epochs when using an infinite dataloader. Please either '
                'provide a dataloader with a length, specify max_duration in batches, samples, or tokens, or provide '
                'train_subset_num_batches.'
            ))

        if self.state.max_duration <= self.state.timestamp.get(self.state.max_duration.unit) and not reset_time:
            raise ValueError((
                f'The max_duration ({self.state.max_duration}) is less than or equal to the elapsed training duration '
                f'({self.state.timestamp.get(self.state.max_duration.unit)}). No training would occur. '
                'Please provide the `duration` or specify `reset_time=True` in Trainer.fit().'
            ))

        # Scale Schedule Ratio and Schedulers
        if scale_schedule_ratio != 1.0:
            # Not scaling the schedulers if the ratio is 1.0 in case if the scheduler cannot be scaled
            # (e.g. a custom LambdaLR). However, since 1.0 implies no scaling, it is still possible
            # to train with it.
            self.state.max_duration = _scale_max_duration_by_ssr(scale_schedule_ratio, self.state.max_duration)
        if schedulers is not None:
            self.state.schedulers = _compile_schedulers(schedulers, self.state, scale_schedule_ratio)

            if step_schedulers_every_batch is None:
                self._scheduler_step_frequency = _get_default_scheduler_frequency(schedulers)
            else:
                self._scheduler_step_frequency = TimeUnit.BATCH if step_schedulers_every_batch else TimeUnit.EPOCH
        else:
            if scale_schedule_ratio != 1.0:
                raise ValueError('Specifying `scale_schedule_ratio` without `schedulers` has no effect.')

            if step_schedulers_every_batch is not None:
                raise ValueError('Specifying `step_schedulers_every_batch` without `schedulers` has no effect.')

            if step_schedulers_every_batch is not None:
                raise ValueError('Specifying `step_schedulers_every_batch` without `schedulers` has no effect.')

        # Evaluators
        if eval_dataloader is not None:
            # Need to use the `original_model` rather than `state.model`, as `state.model`
            # could be DDP / DeepSpeed wrapped.
            eval_metrics = self._original_model.get_metrics(is_train=False)
            metric_names = [str(k) for k in eval_metrics.keys()]
            eval_dataloader = ensure_tuple(eval_dataloader)

            evaluator_types = [isinstance(evaluator, Evaluator) for evaluator in eval_dataloader]
            if any(evaluator_types) and not all(evaluator_types):
                raise ValueError(
                    'Mixing Evaluator with other classes is not allowed, please wrap'
                    'all other classes with the Evaluator class. These are the classes'
                    'that were detected:' + str([type(evaluator) for evaluator in eval_dataloader]),
                )

            evaluators = [
                ensure_evaluator(evaluator, default_metric_names=metric_names) for evaluator in eval_dataloader
            ]

            # match metric names to model metrics
            self.state.eval_metrics = {
                evaluator.label: _filter_metrics(eval_metrics, evaluator.metric_names) for evaluator in evaluators
            }

            _set_evaluator_interval_and_subset_num_batches(
                evaluators=evaluators,
                eval_interval=eval_interval,
                subset_num_batches=eval_subset_num_batches,
            )

            for evaluator in evaluators:
                _validate_evaluator(evaluator, self.state.device)

            if len(evaluators) == 0:
                if eval_subset_num_batches != -1:
                    warnings.warn(
                        f'Specifying `eval_subset_num_batches={eval_subset_num_batches}` without an `eval_dataloader` '
                        'has no effect. If trying to run an evaluator, make sure `eval_dataloader` is specified. '
                        'Otherwise, set `eval_subset_num_batches` to default value -1.',
                    )
                if eval_interval != 0 and eval_interval != 1:
                    warnings.warn(
                        f'Specifying `eval_interval={eval_interval}` without an `eval_dataloader` has no effect. '
                        'If trying to run an evaluator, make sure `eval_dataloader` is specified. Otherwise, '
                        'set `eval_interval` to 0 or default value 1.',
                    )

            self.state.evaluators = evaluators

        # Microbatching
        if device_train_microbatch_size is not None:
            self.state.auto_microbatching = _is_auto_microbatching(
                device_train_microbatch_size,
                device=self.state.device,
            )
            if self.state.auto_microbatching and self._train_data_spec is not None and hasattr(
                self._train_data_spec,
                'seq_parallel_world_size',
            ):
                raise ValueError('`device_train_microbatch_size="auto"` is not compatible with sequence parallelism.')
            if train_dataloader is not None and hasattr(
                train_dataloader,
                'seq_parallel_world_size',
            ) and train_dataloader.seq_parallel_world_size > 1 and abs(  # type: ignore
                device_train_microbatch_size * train_dataloader.seq_parallel_world_size - 1, # type: ignore
            ) > 1e-4:
                raise ValueError(
                    '`Sequence parallelism requires a microbatch size of 1 distributed over the sequence parallel group.',
                )
            if self.state.auto_microbatching and self.state.profiler:
                raise ValueError(
                    "`device_train_microbatch_size='auto'` is not compatible with the profiler. It is "
                    "recommended to run a mini-run with `device_train_microbatch_size='auto'` to identify "
                    'the optimal device_train_microbatch_size value and then manually specify that in a '
                    'second run with profiler.',
                )
            self.state.device_train_microbatch_size = _get_initial_device_train_microbatch_size(
                self.state.device_train_microbatch_size,
                self.state.auto_microbatching,
                self.state.train_dataloader,
            )

        # Precision
        if precision is not None:
            if Precision(precision) != self.state.precision:
                if self.state.deepspeed_enabled:
                    raise ValueError('Changing the precision when using DeepSpeed is not supported')
                precision = Precision(precision)
                _validate_precision(precision, self.state.device)
                self.state.precision = precision

            # update scaler since precision was provided
            self.state.scaler = ClosureGradScaler() if self._use_closures() else GradScaler()

        self.first_train_batch_complete = False
        self._train_loop()

        # Zero gradients at the end of fit so same model/optimizer can be used for further training
        # with checkpoint loading. See https://github.com/pytorch/pytorch/issues/133415
        for optimizer in self.state.optimizers:
            try:
                try:
                    optimizer.zero_grad(set_to_none=True)
                except TypeError:
                    optimizer.zero_grad()
            except:
                log.exception('Failed to zero out optimizer at end of fit')

    def close(self):
        """Shutdown the trainer.

        .. seealso:: :meth:`.Engine.close` for additional information.
        """
        self.engine.close()
        dist.barrier()

    def _ensure_metrics_device_and_dtype(
        self,
        metrics: dict[str, Metric],
        ensure_cpu: bool = False,
    ):
        for name, metric in metrics.items():
            # Safety check to ensure the metric and data are on the same device. Normally not
            # needed because the metric is automatically on the same device as the model.
            # See https://torchmetrics.readthedocs.io/en/latest/pages/overview.html for details.

            # Force all metrics to go on the CPU
            if ensure_cpu:
                metrics[name] = DeviceCPU().module_to_device(metric)
            else:
                metrics[name] = self.state.device.module_to_device(metric)
            if is_model_deepspeed(self.state.model):
                # HACK: DeepSpeed somehow manages to convert metric internal states to its own dtype. When
                # running with FP16, this tends to result in overflows. Let's assume FP32 is good enough.
                for key in metric._defaults:
                    metric_data = getattr(metric, key)
                    if isinstance(metric_data, torch.Tensor) and metric_data.dtype == torch.float16:
                        metric_data = metric_data.to(torch.float32)  # type: ignore
                        setattr(metric, key, metric_data)
        return metrics

    def _compute_and_log_metrics(self, dataloader_label: str, metrics: dict[str, Metric]):
        """Computes metrics, logs the results, and updates the state with the metrics.

        Args:
            dataloader_label (str): The dataloader label.
            metrics (dict[str, Metric]): The metrics to compute.
        """
        # log computed metrics
        computed_metrics = {}
        for metric_name, metric in metrics.items():
            computed_metrics[metric_name] = metric.compute()

        self.logger.log_metrics({f'metrics/{dataloader_label}/{name}': val for (name, val) in computed_metrics.items()
                                },)

        # store metric instances
        for metric_name, metric in metrics.items():
            assert isinstance(metric, Metric)
            if dataloader_label == 'train':
                assert self.state.train_metrics is not None
                self.state.train_metrics[metric_name] = metric
                self.state.train_metric_values[metric_name] = computed_metrics[metric_name]
            else:
                if dataloader_label not in self.state.eval_metrics:
                    self.state.eval_metrics[dataloader_label] = {}
                self.state.eval_metrics[dataloader_label][metric_name] = metric
                self.state.eval_metric_values[metric_name] = computed_metrics[metric_name]

    def _spin_dataloaders_to_cur_epoch(self):
        """Spin the dataloaders to restore sampler state for current epoch.

        Only one batch must be loaded to seed the sampler's generator. since only the first batch is being loaded, the
        dataloader may not be completely iterated through.
        """
        log.debug('Spinning the dataloaders')

        # Spin the evaluator dataloaders once to initialize its sampler deterministically
        # so it does not affect any other RNG reads
        eval_state = self.state.dataset_resumption.get('eval', {})
        for evaluator in self.state.evaluators:
            dataloader = evaluator.dataloader.dataloader
            sampler = _get_distributed_sampler(dataloader) if isinstance(dataloader, DataLoader) else None
            if isinstance(sampler, DistributedSampler):
                sampler.set_epoch(0)
            if evaluator.label not in eval_state:
                for _ in dataloader:
                    break

        # Spin the train dataloader's sampler to get to the state of the desired epoch
        dataloader = self.state.dataloader
        assert dataloader is not None, 'train dataloader is set on state after FIT_START'
        if 'train' not in self.state.dataset_resumption:
            sampler = _get_distributed_sampler(dataloader) if isinstance(dataloader, DataLoader) else None
            for epoch in range(int(self.state.timestamp.epoch)):
                if isinstance(sampler, DistributedSampler):
                    sampler.set_epoch(epoch)
                for _ in dataloader:
                    break

    def _accumulate_time_across_ranks(
        self,
        num_samples: Union[int, float],
        num_tokens: int,
        batch_time: datetime.timedelta,
    ) -> tuple[int, int, datetime.timedelta]:
        """Accumulate the number of samples and tokens across ranks.

        Returns a (num_samples, num_tokens, batch_time) tuple.
        """
        # Samples and tokens should be summed
        # Batch time should be the value from rank 0

        # num_samples can be floating point if we are doing sequence parallelism, since in that case each rank works on only a part of the sample. For example, with sequence parallelism world size 2, each rank trains on half of a sample.
        if isinstance(num_samples, float):
            sample_token_tensor = self.state.device.tensor_to_device(
                torch.tensor([num_samples, num_tokens], dtype=torch.float32),
            )
        else:
            sample_token_tensor = self.state.device.tensor_to_device(
                torch.tensor([num_samples, num_tokens], dtype=torch.int),
            )
        dist.all_reduce(sample_token_tensor, reduce_operation='SUM')
        if isinstance(num_samples, float):
            sample_token_tensor_int = sample_token_tensor.round().to(torch.int)
            if torch.any(torch.abs(sample_token_tensor_int - sample_token_tensor) > 1e-4):
                raise ValueError('The sums of samples and tokens across ranks should each be integers.')
            sample_token_tensor = sample_token_tensor_int
        batch_time_tensor = self.state.device.tensor_to_device(
            torch.tensor([batch_time.total_seconds()], dtype=torch.float32),
        )
        dist.broadcast(batch_time_tensor, src=0)
        batch_time = datetime.timedelta(seconds=batch_time_tensor[0].cpu().item())

        return int(sample_token_tensor[0].cpu().item()), int(sample_token_tensor[1].cpu().item()), batch_time

    def _train_loop(self) -> None:
        """Run training for the specified number of epochs and log results."""
        # Log training start
        log.info('Using precision %s', self.state.precision)
        self.logger.log_hyperparameters({
            'enabled_algorithms/' + algo.__class__.__name__: True for algo in self.state.algorithms
        })
        assert self.state.dataloader is not None, 'dataloader is set in __init__() or fit()'
        assert self._train_data_spec is not None, 'The train data spec is set in __init__() or fit()'
        assert self.state.scaler is not None, 'scaler should have been set in __init__()'

        self.engine.run_event(Event.FIT_START)

        use_grad_scaling = self._use_grad_scaling(self.state.precision, self.state.scaler)

        if self.spin_dataloaders:
            self._spin_dataloaders_to_cur_epoch()

        if self.state.timestamp.batch_in_epoch == 0 and self._rng_state is not None:
            # Only restore the rng state here if the step in the current epoch is zero.
            reproducibility.load_rng_state(self._rng_state)
            self._rng_state = None

        self.state.model.train()
        finished_epoch_early = False
        last_wct = datetime.datetime.now()

        if self.state.max_duration is None:
            # This is essentially just a type check, as max_duration should always be
            # asserted to be not None when Trainer.fit() is called
            raise RuntimeError('max_duration must be specified when initializing the Trainer')

        log.debug('Starting training loop')
        while self.state.timestamp < self.state.max_duration:
            if int(self.state.timestamp.epoch_in_iteration) == 0 and int(self.state.timestamp.batch_in_epoch) == 0:
                self.engine.run_event(Event.ITERATION_START)

            if int(self.state.timestamp.batch_in_epoch) == 0:
                self.engine.run_event(Event.EPOCH_START)
                self.logger.log_metrics({'time/epoch': self.state.timestamp.epoch.value})

            dataloader = self.state.dataloader
            sampler = _get_distributed_sampler(dataloader) if isinstance(dataloader, DataLoader) else None
            if isinstance(sampler, DistributedSampler):
                sampler.set_epoch(int(self.state.timestamp.epoch))

            for batch_idx, self.state.batch in enumerate(self._iter_dataloader(TrainerMode.TRAIN)):
                # Spin dataloader forward unless dataloader handles internally with dataset_resumption
                if self.spin_dataloaders and 'train' not in self.state.dataset_resumption and batch_idx < int(
                    self.state.timestamp.batch_in_epoch,
                ):
                    # Restore the RNG state immediately before the next batch is yielded from the dataloader
                    if batch_idx + 1 == int(self.state.timestamp.batch_in_epoch) and self._rng_state is not None:
                        reproducibility.load_rng_state(self._rng_state)
                        self._rng_state = None
                    continue

                self.state.batch = self._train_data_spec.batch_transforms(self.state.batch)
                rank_num_samples = self._train_data_spec.get_num_samples_in_batch(self.state.batch)
                rank_num_tokens = self._train_data_spec.get_num_tokens_in_batch(self.state.batch)

                if self.state.deepspeed_enabled:
                    self.state.batch = fix_batch_precision_for_deepspeed(self.state.batch, self.state.precision)

                self.engine.run_event(Event.AFTER_DATALOADER)

                self.engine.run_event(Event.BATCH_START)

                # Log time values
                self.logger.log_metrics({
                    'time/batch': self.state.timestamp.batch.value,
                    'time/sample': self.state.timestamp.sample.value,
                    'time/batch_in_epoch': self.state.timestamp.batch_in_epoch.value,
                    'time/sample_in_epoch': self.state.timestamp.sample_in_epoch.value,
                })
                if rank_num_tokens > 0:
                    self.logger.log_metrics({'time/token': self.state.timestamp.token.value})
                    self.logger.log_metrics({'time/token_in_epoch': self.state.timestamp.token_in_epoch.value})

                total_loss_dict = self._train_batch(use_grad_scaling)

                if use_grad_scaling:
                    self.state.scaler.update()

                # total_loss_dict can be None if gradient scaling failed
                if total_loss_dict is not None:  # pyright: ignore[reportUnnecessaryComparison]
                    map_collection(total_loss_dict, dist.all_reduce)
                    total_loss_dict = {
                        k: loss.cpu().item() / dist.get_world_size() for k, loss in total_loss_dict.items()
                    }
                    self.state.total_loss_dict = total_loss_dict
                    self.logger.log_metrics(total_loss_dict)

                # The scheduler step.step() and compute_and_log_metrics() are going to be included in the
                # next batch's wall clock time. The time accumulation must be done here so schedulers
                # have the latest timing information

                now = datetime.datetime.now()

                batch_time = now - last_wct

                total_num_samples, total_num_tokens, batch_time = self._accumulate_time_across_ranks(
                    rank_num_samples,
                    rank_num_tokens,
                    batch_time,
                )

                # `now` is actually in the past, but want to include the time it takes to perform this reduction
                last_wct = now

                if self._scheduler_step_frequency == TimeUnit.BATCH:
                    for scheduler in self.state.schedulers:
                        scheduler.step()

                if self.state.train_metrics is not None:  # pyright: ignore[reportUnnecessaryComparison]
                    self._compute_and_log_metrics(
                        dataloader_label='train',
                        metrics=self.state.train_metrics,
                    )

                self.state.previous_timestamp = self.state.timestamp
                self.state.timestamp = self.state.timestamp.to_next_batch(
                    samples=total_num_samples,
                    tokens=total_num_tokens,
                    duration=batch_time,
                )

                self.engine.run_event(Event.BATCH_END)

                # Pause the timing during evaluation
                # Evaluation time is tracked separately in state.eval_timestamp
                duration = datetime.datetime.now() - last_wct
                self._run_evaluators(Event.BATCH_END)
                last_wct = datetime.datetime.now() - duration

                self.engine.run_event(Event.BATCH_CHECKPOINT)

                if (
                    self.state.timestamp >= self.state.max_duration or (
                        self.state._iteration_length is not None and
                        self.state.timestamp.token_in_iteration.unit == self.state._iteration_length.unit and
                        self.state.timestamp.token_in_iteration >= self.state._iteration_length
                    )
                ):
                    # If max_duration is specified in batches, samples, or tokens, and
                    # and the max_duration is reached mid-epoch, then break out of the dataloader
                    # to finish the epoch early and finish training.

                    # Increment iteration
                    if (
                        self.state._iteration_length is not None and
                        self.state.timestamp.token_in_iteration.unit == self.state._iteration_length.unit and
                        self.state.timestamp.token_in_iteration >= self.state._iteration_length
                    ):
                        self._increment_iteration()
                    finished_epoch_early = True
                    break

            if not self.first_train_batch_complete:
                warnings.warn(
                    f'No batches were trained for global rank {dist.get_global_rank()}. This may be due to an issue with the train dataset, dataloader, or sampler. This may cause other issues or crashes down the line.',
                )

            if not finished_epoch_early or self.state.dataloader_len == self.state.timestamp.batch_in_epoch:
                # Trigger the epoch end events if the dataloader was exhausted.
                # This happens if the "break" did not trigger above, or if it
                # did (e.g. duration specified in samples/batches/tokens), but it is still
                # the end of the dataloader (i.e. next(dataloader) would raise StopIteration)
                if self.state.train_metrics is not None:  # pyright: ignore[reportUnnecessaryComparison]
                    self.state.train_metrics = self._ensure_metrics_device_and_dtype(self.state.train_metrics)
                    self._compute_and_log_metrics(
                        dataloader_label='train',
                        metrics=self.state.train_metrics,
                    )

                if self._scheduler_step_frequency == TimeUnit.EPOCH:
                    for scheduler in self.state.schedulers:
                        scheduler.step()

                self.state.previous_timestamp = self.state.timestamp
                self.state.timestamp = self.state.timestamp.to_next_epoch()

                self.engine.run_event(Event.EPOCH_END)

                # Pause the timing during evaluation
                # Evaluation time is tracked separately in state.eval_timestamp
                duration = datetime.datetime.now() - last_wct
                self._run_evaluators(Event.EPOCH_END)
                last_wct = datetime.datetime.now() - duration

                self.engine.run_event(Event.EPOCH_CHECKPOINT)

                # Increment iteration
                if (
                    self.state._iteration_length is not None and
                    self.state.timestamp.epoch_in_iteration.unit == self.state._iteration_length.unit and
                    self.state.timestamp.epoch_in_iteration >= self.state._iteration_length
                ):
                    self._increment_iteration()

        # Log final time values
        self.logger.log_metrics({
            'time/epoch': self.state.timestamp.epoch.value,
            'time/batch': self.state.timestamp.batch.value,
            'time/sample': self.state.timestamp.sample.value,
            'time/batch_in_epoch': self.state.timestamp.batch_in_epoch.value,
            'time/sample_in_epoch': self.state.timestamp.sample_in_epoch.value,
        })
        if self.state.timestamp.token.value > 0:
            self.logger.log_metrics({'time/token': self.state.timestamp.token.value})
            self.logger.log_metrics({'time/token_in_epoch': self.state.timestamp.token_in_epoch.value})

        self.engine.run_event(Event.FIT_END)
        self._run_evaluators(Event.FIT_END)

    def _eval_train_metrics(self, device_batch):
        assert self._train_data_spec is not None, 'The train data spec should be set on __init__ or fit()'
        assert self.state.train_metrics is not None, 'The train metrics should be set on __init__ or fit()'
        # We disable FP8 autocast in eval metrics and default to the activation dtype for the forward pass
        # This is because FP8 in TE requires all eval data sizes to be divisible by 16 which does not hold for all evaluation datasets.
        # See https://docs.nvidia.com/deeplearning/transformer-engine/user-guide/examples/fp8_primer.html for more info.
        # Note: the activation dtype is BF16 if FSDP Mixed Precision PURE is enabled and FP32 if FSDP Mixed Precision FULL is enabled.
        # See https://github.com/NVIDIA/TransformerEngine/blob/8e039fdcd98fc56582d81e373880c1509c2b8f73/transformer_engine/pytorch/module/linear.py#L250-L252 and \
        # https://github.com/NVIDIA/TransformerEngine/blob/8e039fdcd98fc56582d81e373880c1509c2b8f73/transformer_engine/pytorch/module/base.py#L495-L513 for more info.
        with torch.no_grad(),\
                model_eval_mode(self.state.model),\
                _get_precision_context(self.state.precision, self.state.precision_config, self.state.deepspeed_enabled, fp8_autocast_enabled=False):
            eval_outputs = self._original_model.eval_forward(device_batch, self.state.outputs)
            for metric in self.state.train_metrics.values():
                self._original_model.update_metric(
                    device_batch,
                    eval_outputs,
                    metric,
                )

    def _run_evaluators(self, event: Event):
        """Runs evaluators periodically during training."""
        evaluators_executing = []
        for evaluator in self.state.evaluators:
            assert evaluator.eval_interval is not None, 'eval_interval should have been set on __init__() or fit()'
            assert evaluator.subset_num_batches is not None, 'subset_num_batches should have been set on __init__() or fit()'
            evaluators_executing.append(evaluator.eval_interval(self.state, event))
        if not any(evaluators_executing):
            return

        self.engine.run_event(Event.EVAL_BEFORE_ALL)
        for index, evaluator in enumerate(self.state.evaluators):
            if evaluators_executing[index]:
                self._eval_loop(
                    evaluator=evaluator,
                    subset_num_batches=evaluator.subset_num_batches,
                    metrics=self.state.eval_metrics[evaluator.label],
                )

        self.engine.run_event(Event.EVAL_AFTER_ALL)

    def _train_batch(self, use_grad_scaling: bool) -> dict[str, torch.Tensor]:
        """Compute loss by training on a full batch of data.

        Adaptively change microbatch size if enabled to maximize GPU usage.

        Args:
            use_grad_scaling (bool): Enables gradient scaling.

        Returns:
            dict[str, torch.Tensor]: a dictionary containing the total loss and individual losses if available.
        """
        assert self._train_data_spec is not None, 'The train data spec should be set on __init__ or fit()'

        # Cache the device batch, because `self.state.batch` gets overridden in microbatching loop.
        # Any in-place changes to a microbatch will be reflected in the device batch.
        device_batch = self.state.batch

        # Define sync hook for FSDP modules if automicrobatching is on
        sync_hook = _create_sync_hook(self.state)

        original_microbatch_size = self.state.device_train_microbatch_size
        oom_found_this_batch = False

        # Retry until we successfully complete training and return loss
        while True:
            # Reset train_metrics on every batch
            # Placing reset here ensures that if auto grad accum catches an OOM, incomplete metric state is cleared
            if self.state.train_metrics is not None:  # pyright: ignore[reportUnnecessaryComparison]
                for metric in self.state.train_metrics.values():
                    metric.reset()

            total_loss_dict = {
                'loss/train/total': self.state.device.tensor_to_device(torch.zeros(size=(1,))),
            }
            found_cuda_oom = 0  # int since bool BOR not supported on all torch.distributed backends
            try:
                assert self.state.scaler is not None
                assert self.state.device_train_microbatch_size is not None
                microbatches = self._train_data_spec.split_batch(device_batch, self.state.device_train_microbatch_size)
                if self._use_closures():
                    for optimizer in self.state.optimizers:
                        if use_grad_scaling:
                            self.state.scaler.step(
                                optimizer,
                                closure=lambda loss_dict=total_loss_dict,
                                **kwargs: self._train_microbatches(microbatches, loss_dict, **kwargs),
                            )
                        else:
                            optimizer.step(
                                closure=lambda loss_dict=total_loss_dict,
                                **kwargs: self._train_microbatches(microbatches, loss_dict, **kwargs).item(),
                            )
                else:
                    self._train_microbatches(microbatches, total_loss_dict)
                    if not self.state.deepspeed_enabled:
                        for optimizer in self.state.optimizers:
                            if use_grad_scaling:
                                self.state.scaler.step(optimizer)
                            else:
                                optimizer.step()
            except RuntimeError as e:
                if self.state.auto_microbatching and str(e) == OOM_FOUND_ON_OTHER_RANK:
                    log.debug((f"A Different Rank OOM'd."))
                    found_cuda_oom = 1
                elif self.state.auto_microbatching and _is_cuda_oom(e):
                    log.debug((f"Rank {dist.get_global_rank()} OOM'd."))
                    found_cuda_oom = 1
                elif self.state.auto_microbatching and ('cuda' in str(e).lower() or 'c10' in str(e).lower()):
                    raise RuntimeError(
                        textwrap.dedent(
                            'Encountered non-addressable cuda error while using auto microbatching. '
                            'If this repeatedly occurs, set `device_train_microbatch_size` manually.',
                        ),
                    ) from e
                else:
                    raise

            if self.state.auto_microbatching:
                all_ranks_finished = False
                while not all_ranks_finished:
                    # Propagate across all ranks if any rank hit CUDA OOM
                    found_cuda_oom_tensor = self.state.device.tensor_to_device(
                        torch.tensor([found_cuda_oom], dtype=torch.uint8),
                    )
                    dist.all_reduce(found_cuda_oom_tensor, reduce_operation='MAX')
                    found_cuda_oom = found_cuda_oom_tensor.item()
                    # Check if any rank is still not done with the batch. This may happen if only a
                    # subset of ranks OOM, leaving some batches still in the forward pass
                    all_ranks_finished_tensor = self.state.device.tensor_to_device(torch.tensor([1], dtype=torch.uint8))
                    dist.all_reduce(all_ranks_finished_tensor, reduce_operation='MIN')
                    all_ranks_finished = all_ranks_finished_tensor.item() == 1
                if found_cuda_oom == 1:
                    # Readd sync hooks if they were previously turned off
                    if self.state.fsdp_enabled and len(self.state.automicrobatch_fsdp_hook_handles) == 0:
                        self.state.automicrobatch_fsdp_hook_handles = _readd_fsdp_sync_hooks(
                            self.state.fsdp_modules,
                            sync_hook,
                        )
                    _adjust_device_train_microbatch_size(self.state)
                    self.num_consecutive_thrashes = 0
                    self.num_consecutive_non_OOM_batches = 0
                    oom_found_this_batch = True
                    # Skip return and rerun after handling oom
                    continue
                if not oom_found_this_batch and torch.cuda.is_available():
                    # Sync across all ranks to check if any rank had additional alloc retries this batch
                    self.num_consecutive_thrashes = _update_num_consecutive_thrashes(
                        self.state,
                        self.num_consecutive_thrashes,
                        self.cumulative_alloc_retries,
                    )
                if self.num_consecutive_thrashes >= 2:
                    # Readd sync hooks if they were previously turned off
                    if self.state.fsdp_enabled and len(self.state.automicrobatch_fsdp_hook_handles) == 0:
                        self.state.automicrobatch_fsdp_hook_handles = _readd_fsdp_sync_hooks(
                            self.state.fsdp_modules,
                            sync_hook,
                        )
                    _adjust_device_train_microbatch_size(self.state)
                    self.num_consecutive_thrashes = 0
                    continue

            # Log microbatch and return loss if we've completed without OOMing.
            assert self.state.device_train_microbatch_size is not None
            if original_microbatch_size != self.state.device_train_microbatch_size:
                log.info(
                    'Automicrobatching changed the microbatch size from '
                    f'{original_microbatch_size} -> {self.state.device_train_microbatch_size}.',
                )
            self.num_consecutive_non_OOM_batches += 1
            if self.state.fsdp_enabled and len(
                self.state.automicrobatch_fsdp_hook_handles,
            ) > 0 and self.num_consecutive_non_OOM_batches >= 3:
                patch_unshard_for_automicrobatching(auto_microbatch_size_found=True)
                for handle in self.state.automicrobatch_fsdp_hook_handles:
                    handle.remove()
                self.state.automicrobatch_fsdp_hook_handles.clear()
            if torch.cuda.is_available():
                memory_stats = torch.cuda.memory_stats()
                self.cumulative_alloc_retries = memory_stats['num_alloc_retries']
            self.logger.log_metrics({'trainer/device_train_microbatch_size': self.state.device_train_microbatch_size})
            self.first_train_batch_complete = True
            return total_loss_dict

    def _train_microbatches(
        self,
        microbatches: Sequence[Batch],
        total_loss_dict: dict[str, torch.Tensor],
        ddp_sync: bool = True,
    ) -> torch.Tensor:
        """Iterate over microbatches and compute the loss that will be used to step the optimizer.

        Args:
            microbatches (Sequence[Batch]): The microbatches which make up the batch.
            total_loss_dict (dict[str, torch.tensor]): Dictionary containing individual losses
                and their sum aggregated across all microbatches.
            ddp_sync (bool): True to sync gradients between devices on every backwards
                pass and False to only sync gradients after each device has finished
                computing a gradient on it's entire set of microbatches. (default: ``True``)
        """
        if ddp_sync or not isinstance(self.state.model, DistributedDataParallel):
            context = contextlib.nullcontext
        else:
            if self.state.auto_microbatching and not self.first_train_batch_complete:
                # PyTorch DDP rebuilds gradient reduction buckets after 1) a forward pass where the
                # no_sync context was not set 2) a backward pass 3) a forward pass. If only a
                # subset of ranks OOM on the first batch, this will cause a deadlock since a rank
                # that did not OOM will complete steps (1), (2), and (3) on the first succesful
                # microbatch after the OOMs but an OOMing rank will have never completed (1) if
                # using `SINGLE_AUTO_SYNC`. To avoid this, we force a sync on every microbatch for
                # the first batch.
                log.info(
                    'Auto microbatching requires syncing every microbatch (`MULTI_AUTO_SYNC`)'
                    ' to avoid deadlock on first batch, so ddp_sync_strategy will be ignored.',
                )
                context = contextlib.nullcontext
            else:
                context = cast(Callable[[], ContextManager], self.state.model.no_sync)

        assert self._train_data_spec is not None

        with context():
            self.engine.run_event(Event.BEFORE_TRAIN_BATCH)

            assert self.state.optimizers is not None
            assert self.state.scaler is not None

            use_grad_scaling = self._use_grad_scaling(self.state.precision, self.state.scaler)

            if not self.state.deepspeed_enabled:
                for optimizer in self.state.optimizers:
                    try:
                        optimizer.zero_grad(set_to_none=True)
                    except TypeError:
                        optimizer.zero_grad()

            # Tracker for gradient accumulation
            if self.accumulate_train_batch_on_tokens:
                current_batch_size = sum([
                    self._train_data_spec.get_num_tokens_in_batch(b, token_type='loss_generating') for b in microbatches
                ])
            else:
                current_batch_size = sum([self._train_data_spec.get_num_samples_in_batch(b) for b in microbatches])
            # Average the current batch size across ranks, to ensure each rank contributes appropriately
            current_batch_size = self.state.device.tensor_to_device(torch.tensor(current_batch_size))
            dist.all_reduce(current_batch_size, reduce_operation='SUM')
            current_batch_size = current_batch_size.item() / dist.get_world_size()

            # Cache batch, which will be overwritten by microbatches. Restore after microbatches complete
            current_batch = self.state.batch

            for microbatch_idx, self.state.batch in enumerate(microbatches):
                self.state.batch = self.state.device.batch_to_device(self.state.batch)
                self.state.batch = self._train_data_spec.microbatch_transforms(self.state.batch)
                is_final_microbatch = microbatch_idx + 1 == len(microbatches)
                microbatch_loss_dict = self._train_microbatch(use_grad_scaling, current_batch_size, is_final_microbatch)

                # Aggregate each loss in microbatch_loss_dict into total_loss_dict
                for k, microbatch_loss in microbatch_loss_dict.items():
                    loss_key = f'loss/train/{k}'
                    if loss_key not in total_loss_dict:
                        total_loss_dict[loss_key] = self.state.device.tensor_to_device(torch.zeros(size=(1,)))
                    total_loss_dict[loss_key] += microbatch_loss

            # Restore batch
            self.state.batch = current_batch

            # Unscale gradients before `Event.AFTER_TRAIN_BATCH`
            if use_grad_scaling:
                for optimizer in ensure_tuple(self.state.optimizers):
                    self.state.scaler.unscale_(optimizer)

            self.engine.run_event(Event.AFTER_TRAIN_BATCH)

            return total_loss_dict['loss/train/total']

    def _train_microbatch(
        self,
        use_grad_scaling: bool,
        current_batch_size: Union[int, float],
        is_final_microbatch: bool,
    ) -> dict[str, torch.Tensor]:
        """Train and compute the loss of ``state.batch``, which is assumed to be a single microbatch.

        Args:
            use_grad_scaling (bool): Whether to use gradient scaling.
            current_batch_size (int, float): The current batch size.
            minibatch_num_samples (int): Number of samples in the minibatch.
            is_final_microbatch (bool): If current microbatch is the last one.
        """
        assert self.state.scaler is not None
        assert self._train_data_spec is not None

        # Cache the device batch, because `self.state.batch` gets overridden in microbatching loop
        device_batch = deepcopy(self.state.batch)

        if self.accumulate_train_batch_on_tokens:
            microbatch_size = self._train_data_spec.get_num_tokens_in_batch(
                self.state.batch,
                token_type='loss_generating',
            )
        else:
            microbatch_size = self._train_data_spec.get_num_samples_in_batch(self.state.batch)
        if self.state.deepspeed_enabled or not isinstance(self.state.model, DistributedDataParallel):
            sync_context = contextlib.nullcontext()
        elif self.state.auto_microbatching and not self.first_train_batch_complete:
            # PyTorch DDP rebuilds gradient reduction buckets after 1) a forward pass where the
            # no_sync context was not set 2) a backward pass 3) a forward pass. If only a
            # subset of ranks OOM on the first batch, this will cause a deadlock since a rank
            # that did not OOM will complete steps (1), (2), and (3) on the first succesful
            # microbatch after the OOMs but an OOMing rank will have never completed (1) if
            # using `SINGLE_AUTO_SYNC`. To avoid this, we force a sync on every microbatch for
            # the first batch.
            log.info(
                'Auto microbatching requires syncing every microbatch (`MULTI_AUTO_SYNC`)'
                ' to avoid deadlock on first batch, so ddp_sync_strategy will be ignored.',
            )
            sync_context = contextlib.nullcontext()
        else:
            sync_context = ddp_sync_context(
                self.state,
                is_final_microbatch,
                self._ddp_sync_strategy,
            )

        with sync_context:
            # Forward pass
            self.engine.run_event(Event.BEFORE_FORWARD)

            with _get_precision_context(
                self.state.precision,
                self.state.precision_config,
                self.state.deepspeed_enabled,
            ):
                self.state.outputs = self.state.model(self.state.batch)

            self.engine.run_event(Event.AFTER_FORWARD)

            # Check if other ranks OOMed after forward pass when using auto microbatching. This may
            # happen when close to memory limit or with uneven memory usage across ranks
            if self.state.auto_microbatching:
                # Check if any other rank hit an OOM
                found_cuda_oom_tensor = self.state.device.tensor_to_device(torch.tensor([0], dtype=torch.uint8))
                dist.all_reduce(found_cuda_oom_tensor, reduce_operation='MAX')
                found_cuda_oom = found_cuda_oom_tensor.item()
                # Signal current rank is still in batch
                all_ranks_finished_tensor = self.state.device.tensor_to_device(torch.tensor([0], dtype=torch.uint8))
                dist.all_reduce(all_ranks_finished_tensor, reduce_operation='MIN')

                if found_cuda_oom == 1:
                    raise RuntimeError(OOM_FOUND_ON_OTHER_RANK)

            # Loss
            self.engine.run_event(Event.BEFORE_LOSS)

            with _get_precision_context(
                self.state.precision,
                self.state.precision_config,
                self.state.deepspeed_enabled,
            ):
                self.state.loss = self._original_model.loss(self.state.outputs, self.state.batch)

            assert self.state.loss is not None
            self.engine.run_event(Event.AFTER_LOSS)

            # Backward Pass
            self.engine.run_event(Event.BEFORE_BACKWARD)

            microbatch_loss_dict = {}
            # If total loss key is present, copy loss
            if isinstance(self.state.loss, dict) and ('total' in self.state.loss):
                microbatch_loss = self.state.loss['total']  # type: ignore
                microbatch_loss_dict = self.state.loss.copy()
            # If total loss key is not present, sum individual losses
            else:
                microbatch_loss = self.state.device.tensor_to_device(torch.zeros(size=(1,)))
                for loss in ensure_tuple(self.state.loss):
                    assert isinstance(loss, torch.Tensor)
                    microbatch_loss.add_(loss.mean())

                # Copy the loss if it is a dictionary
                if isinstance(self.state.loss, dict):
                    microbatch_loss_dict = self.state.loss.copy()
                # If not, create a dictionary with generic loss names
                elif len(ensure_tuple(self.state.loss)) > 1:
                    microbatch_loss_dict = {f'loss{i}': loss for i, loss in enumerate(ensure_tuple(self.state.loss))}

                # Include total loss
                microbatch_loss_dict['total'] = microbatch_loss

            # For each loss to log: detach, clone, mean, then multiply by (microbatch size) / (batch size)
            for k, loss in microbatch_loss_dict.items():
                microbatch_loss_dict[k] = loss.detach().clone().mean() * (microbatch_size / current_batch_size)

            if use_grad_scaling:
                microbatch_loss = cast(torch.Tensor, self.state.scaler.scale(microbatch_loss))  # type: ignore

            if self.state.deepspeed_enabled:
                self.state.deepspeed_model.backward(microbatch_loss)
            else:
                # Scale loss based on the number of samples in the microbatch to maintain gradient numerics
                microbatch_loss.mul_(microbatch_size / current_batch_size)
                microbatch_loss.backward(create_graph=self._backwards_create_graph)

            if self.state.device.dist_backend == 'xla':
                # For xla devices, the program between any pair of mark_steps() calls is compiled. With out this, the
                # microbatching loop is unrolled, drastically increasing compile time.
                xm.mark_step()

            self.engine.run_event(Event.AFTER_BACKWARD)

            # Use microbatch outputs to update training metrics
            if (
                self.state.train_metrics is not None and  # pyright: ignore[reportUnnecessaryComparison]
                len(self.state.train_metrics) != 0
            ):
                self.state.train_metrics = self._ensure_metrics_device_and_dtype(self.state.train_metrics)
                self._eval_train_metrics(device_batch)

        if self.state.deepspeed_enabled:
            self.state.deepspeed_model.step()

        return microbatch_loss_dict

    def _increment_iteration(self):
        self.state.previous_timestamp = self.state.timestamp
        self.state.timestamp = self.state.timestamp.to_next_iteration()
        self.engine.run_event(Event.ITERATION_END)
        self.engine.run_event(Event.ITERATION_CHECKPOINT)

    def predict(
        self,
        dataloader: Union[DataLoader, DataSpec],
        subset_num_batches: int = -1,
        *,
        return_outputs: bool = True,
    ):
        """Output model prediction on the provided data.

        There are two ways to access the prediction outputs.

        1.  With ``return_outputs`` set to True, the batch predictions will be collected into a list and returned.
        2.  Via a custom callback, which can be used with ``return_outputs`` set to False.

            This technique can be useful if collecting all the outputs from the dataloader would exceed available memory,
            and you want to write outputs directly to files. For example:

            .. testsetup::

                predict_dl = train_dataloader

            .. testcode::

                import os
                import torch

                from torch.utils.data import DataLoader

                from composer import Trainer, Callback
                from composer.loggers import Logger

                class PredictionSaver(Callback):
                    def __init__(self, folder: str):
                        self.folder = folder
                        os.makedirs(self.folder, exist_ok=True)

                    def predict_batch_end(self, state: State, logger: Logger) -> None:
                        name = f'batch_{int(state.predict_timestamp.batch)}.pt'
                        filepath = os.path.join(self.folder, name)
                        torch.save(state.outputs, filepath)

                        # Also upload the files
                        logger.upload_file(remote_file_name=name, file_path=filepath)

                trainer = Trainer(
                    ...,
                    callbacks=PredictionSaver('./predict_outputs'),
                )

                trainer.predict(predict_dl, return_outputs=False)

                print(sorted(os.listdir('./predict_outputs')))

            .. testoutput::

                ['batch_1.pt', ...]

        Args:
            dataloader (DataLoader | DataSpec): The :class:`.DataLoader` or
                :class:`.DataSpec` for the prediction data.
            subset_num_batches (int, optional): If specified, only perform model prediction
                on this many batches. This parameter has no effect if it is greater than ``len(dataloader)``.
                If ``-1``, then the entire loader will be iterated over. (default: ``-1``)
            return_outputs (bool, optional): If True (the default), then prediction outputs will be (recursively)
                moved to cpu and accumulated into a list. Otherwise, prediction outputs are discarded after each
                batch.

        Returns:
            list: A list of batch outputs, if ``return_outputs`` is True. Otherwise, an empty list.

        """
        if isinstance(dataloader, DataSpec):
            data_spec = dataloader
        else:
            data_spec = DataSpec(dataloader)

        # Bind the dataloader to the state, but be able to restore the previous dataloader afterwards
        original_dataloader = self.state.dataloader
        original_dataloader_label = self.state.dataloader_label
        original_dataloader_len = self.state.dataloader_len
        self.state.set_dataloader(data_spec.dataloader, 'predict', subset_num_batches)
        assert self.state.dataloader is not None, 'Already set the dataloader'

        # Reset the predict timestamp
        self.state.predict_timestamp = Timestamp()

        last_wct = datetime.datetime.now()

        outputs = []
        cpu_device = DeviceCPU()

        with torch.no_grad(), model_eval_mode(self.state.model):

            self.engine.run_event(Event.PREDICT_START)

            for self.state.batch in self._iter_dataloader(TrainerMode.PREDICT):

                # Move the batch onto the device
                self.state.batch = data_spec.batch_transforms(self.state.batch)
                self.state.batch = self.state.device.batch_to_device(self.state.batch)
                self.state.batch = data_spec.microbatch_transforms(self.state.batch)

                # Count the batch size and num tokens before any events run
                rank_num_samples = data_spec.get_num_samples_in_batch(self.state.batch)
                rank_num_tokens = data_spec.get_num_tokens_in_batch(self.state.batch)

                # Fix the batch if using DeepSpeed
                if self.state.deepspeed_enabled:
                    self.state.batch = fix_batch_precision_for_deepspeed(self.state.batch, self.state.precision)

                self.engine.run_event(Event.PREDICT_BATCH_START)

                self.engine.run_event(Event.PREDICT_BEFORE_FORWARD)
                with _get_precision_context(
                    self.state.precision,
                    self.state.precision_config,
                    self.state.deepspeed_enabled,
                ):
                    self.state.outputs = self.state.model(self.state.batch)
                self.engine.run_event(Event.PREDICT_AFTER_FORWARD)

                if return_outputs:
                    outputs.append(cpu_device.batch_to_device(self.state.outputs))

                now = datetime.datetime.now()
                batch_time = now - last_wct

                total_num_samples, total_num_tokens, batch_time = self._accumulate_time_across_ranks(
                    num_samples=rank_num_samples,
                    num_tokens=rank_num_tokens,
                    batch_time=batch_time,
                )

                last_wct = now

                self.state.predict_timestamp = self.state.predict_timestamp.to_next_batch(
                    samples=total_num_samples,
                    tokens=total_num_tokens,
                    duration=batch_time,
                )

                self.engine.run_event(Event.PREDICT_BATCH_END)

            self.engine.run_event(Event.PREDICT_END)

        # Restore the dataloader
        self.state.set_dataloader(original_dataloader, original_dataloader_label)
        if original_dataloader_len is not None:
            self.state.dataloader_len = original_dataloader_len

        return outputs

    def eval(
        self,
        eval_dataloader: Optional[Union[Iterable, DataSpec, Evaluator, Sequence[Evaluator]]] = None,
        subset_num_batches: int = -1,
    ):
        """Run evaluation loop.

        Results are stored in ``trainer.state.eval_metrics``. The ``eval_dataloader`` can be provided to
        either the eval() method or during training init().

        Examples:
        .. testcode::

            trainer = Trainer(
                model=model,
                train_dataloader=train_dataloader,
                max_duration="2ep",
                device="cpu",
            )

            trainer.fit()

            # run eval
            trainer.eval(
                eval_dataloader=eval_dataloader,
            )

        Or, if the ``eval_dataloader`` is provided during init:

        .. testcode::

            trainer = Trainer(
                model=model,
                eval_dataloader=eval_dataloader,
                train_dataloader=train_dataloader,
                max_duration="2ep",
                device="cpu",
            )

            trainer.fit()

            # eval_dataloader already provided:
            trainer.eval()

        For multiple metrics or dataloaders, use :class:`.Evaluator` to provide
        identifier names. For example, to run the GLUE task:

        .. code:: python

            from composer.core import Evaluator
            from composer.models.nlp_metrics import BinaryF1Score

            glue_mrpc_task = Evaluator(
                label='glue_mrpc',
                dataloader=mrpc_dataloader,
                metric_names=['BinaryF1Score', 'MulticlassAccuracy']
            )

            glue_mnli_task = Evaluator(
                label='glue_mnli',
                dataloader=mnli_dataloader,
                metric_names=['MulticlassAccuracy']
            )

            trainer = Trainer(
                ...,
                eval_dataloader=[glue_mrpc_task, glue_mnli_task],
                ...
            )

        The metrics used are defined in your model's ``get_metrics()`` method. For more information,
        see :doc:`/trainer/evaluation`.

        .. note::

            If evaluating with multiple GPUs using a DistributedSampler with `drop_last=False`, the last
            batch will contain duplicate samples, which may affect metrics. To avoid this, as long as
            the dataset passed to the DistributedSampler has a length defined, Composer will correctly
            drop duplicate samples.

        Args:
            eval_dataloader (Iterable | DataLoader | DataSpec | Evaluator | Sequence[Evaluator], optional): Dataloaders
                for evaluation.  If not provided, defaults to using the
                ``eval_dataloader`` provided to the trainer init().
            subset_num_batches (int, optional): Evaluate on this many batches. Default to ``-1`` (the entire
                dataloader. Can also be provided in the trainer.__init__() as ``eval_subset_num_batches``.

        """
        self.engine.run_event(Event.EVAL_STANDALONE_START)

        if eval_dataloader is not None:
            eval_passed_in = True
            eval_metrics = deepcopy(self._original_model.get_metrics(is_train=False))
            metric_names = [str(k) for k in eval_metrics.keys()]

            eval_dataloader = ensure_tuple(eval_dataloader)

            evaluator_types = [isinstance(evaluator, Evaluator) for evaluator in eval_dataloader]
            if any(evaluator_types) and not all(evaluator_types):
                raise ValueError(
                    'Mixing Evaluator with other classes is not allowed, please wrap'
                    'all other classes with the Evaluator class. These are the classes'
                    'that were detected:' + str([type(evaluator) for evaluator in eval_dataloader]),
                )

            evaluators = [
                ensure_evaluator(evaluator, default_metric_names=metric_names) for evaluator in eval_dataloader
            ]

            if self.state.eval_metrics:
                for evaluator in evaluators:
                    if evaluator.label in self.state.eval_metrics:
                        warnings.warn(
                            f'eval_dataloader label \'{evaluator.label}\' was already provided in '
                            'trainer initialization. Existing data for that label will be overwritten. '
                            'To prevent this in the future, assign unique label names.',
                            category=UserWarning,
                        )

            # match metric names to model metrics
            log.info(f'Added {[e.label for e in evaluators]} to eval_metrics.')
            self.state.eval_metrics.update({e.label: _filter_metrics(eval_metrics, e.metric_names) for e in evaluators})

            _set_evaluator_interval_and_subset_num_batches(
                evaluators=evaluators,
                eval_interval='1ep',  # ignored
                subset_num_batches=subset_num_batches,
            )

            for evaluator in evaluators:
                _validate_evaluator(evaluator, self.state.device)

            self.state.evaluators.extend(evaluators)  # Add evaluators to state.evaluators
        else:
            eval_passed_in = False
            if not self.state.evaluators:
                raise ValueError('eval_dataloader must be provided to either Trainer init() or eval().')
            evaluators = self.state.evaluators

        for evaluator in evaluators:
            eval_subset_num_batches = evaluator.subset_num_batches if subset_num_batches == -1 else subset_num_batches
            self._eval_loop(
                evaluator=evaluator,
                metrics=self.state.eval_metrics[evaluator.label],
                subset_num_batches=eval_subset_num_batches,
            )
            if eval_passed_in:
                self.state.evaluators.remove(evaluator)  # Remove them from state once eval is finished.

        self.engine.run_event(Event.EVAL_STANDALONE_END)

    def _eval_loop(
        self,
        evaluator: Evaluator,
        metrics: dict[str, Metric],
        subset_num_batches: Optional[int] = None,
    ):
        """Evaluate the model and log appropriate metrics.

        Args:
            evaluator (Evaluator): The evaluator to use for evaluation.
            metrics (dict[str, Metric]): Dictionary mapping metric names to metrics to evaluate against.
            subset_num_batches (int, optional): If specified, evaluate on this many batches. Defaults to ``-1``,
                which means to iterate over the entire dataloader.
        """
        if subset_num_batches is None:
            subset_num_batches = -1

        # back up the original dataloader on the state, so we can restore it after evaluation is finished
        original_dataloader = self.state.dataloader
        original_dataloader_label = self.state.dataloader_label
        original_num_batches = self.state.dataloader_len

        # Unpack data_spec
        data_spec = evaluator.dataloader

        # Reset the eval timestamp
        self.state.eval_timestamp = Timestamp()

        last_wct = datetime.datetime.now()

        with torch.no_grad(), model_eval_mode(self.state.model):
            self.state.set_dataloader(data_spec.dataloader, evaluator.label, subset_num_batches)
            assert self.state.dataloader is not None, 'dataloader is set'

            self.engine.run_event(Event.EVAL_START)

            # On MPS device we ensure the eval metrics are computed on CPU to avoid numerical errors
            metrics = self._ensure_metrics_device_and_dtype(
                metrics,
                ensure_cpu=isinstance(self.state.device, DeviceMPS),
            )

            for metric in metrics.values():
                metric.reset()

            dataloader = self.state.dataloader
            drop_last = None
            dataset_len = None
            last_batch = False
            first_eval_batch_complete = False
            dist_sampler = _get_distributed_sampler(dataloader) if isinstance(dataloader, DataLoader) else None
            if isinstance(dist_sampler, DistributedSampler) and isinstance(dataloader, DataLoader):
                # The distributed sampler uses `set_epoch` to set the random seed
                # Because evaluation can run on each batch, we use the batch to seed the sampler
                # so each evaluation will get a proper shuffle.
                # The epoch provided to `set_epoch` need not be sequential, so this is fine.
                dist_sampler.set_epoch(int(self.state.timestamp.batch))
                drop_last = dataloader.drop_last
                # Only compute the dataset length if drop_last is False, as otherwise we don't need
                # to remove any duplicate samples.
                if drop_last == False:
                    try:
                        dataset_len = len(dist_sampler.dataset)  # type: ignore
                    except AttributeError:
                        warnings.warn(
                            "DistributedSampler's dataset does not have length defined. When "
                            '`drop_last=False`, metrics may be incorrect, as DistributedSampler '
                            'duplicates samples to make the dataset divisible by world size. To '
                            'fix this, provide a dataset with a length attribute to the '
                            'DistributedSampler to correctly drop duplicate samples.',
                        )

            for self.state.batch in self._iter_dataloader(TrainerMode.EVAL):
                self.state.batch = data_spec.batch_transforms(self.state.batch)

                # Count the batch size and num tokens before any events run
                rank_num_samples = data_spec.get_num_samples_in_batch(self.state.batch)
                rank_num_tokens = data_spec.get_num_tokens_in_batch(self.state.batch)

                # If using a distributed sampler, keep track of last_batch for metrics update
                if dist_sampler is not None and drop_last == False and dataset_len is not None:
                    batch_num_samples_tensor = self.state.device.tensor_to_device(torch.tensor(rank_num_samples))
                    dist.all_reduce(batch_num_samples_tensor, reduce_operation='SUM')
                    batch_num_samples = int(batch_num_samples_tensor.item())
                    if abs(batch_num_samples - batch_num_samples_tensor.item()) > 1e-4:
                        raise ValueError('Number of samples in a batch should be an integer.')
                    last_batch = self.state.eval_timestamp.sample + batch_num_samples >= dataset_len

                if self.state.deepspeed_enabled:
                    self.state.batch = fix_batch_precision_for_deepspeed(self.state.batch, self.state.precision)

                self.engine.run_event(Event.EVAL_BATCH_START)

                # Cache the device batch, because `self.state.batch` gets overridden in microbatching loop
                device_batch = self.state.batch
                # Retry until we successfully complete evaluation
                while True:
                    # Note: We use uint8 instead of bool as BOR is not supported on all torch.distributed backends
                    found_cuda_oom = 0
                    try:
                        microbatches = data_spec.split_batch(device_batch, evaluator.device_eval_microbatch_size)
                        for i, self.state.batch in enumerate(microbatches):
                            self.state.batch = self.state.device.batch_to_device(self.state.batch)
                            self.state.batch = data_spec.microbatch_transforms(self.state.batch)
                            last_microbatch = i == len(microbatches) - 1
                            skip_metric_update = False
                            # Distributed samplers pad batches to be the same size. If using a
                            # distributed sampler and on last batch, remove the padding
                            if dist_sampler is not None and drop_last == False and dataset_len is not None and last_batch and last_microbatch:
                                padding = dist_sampler.total_size - dataset_len
                                if dist.get_global_rank() >= dist.get_world_size() - padding:
                                    rank_num_samples -= 1
                                    num_samples_in_microbatch = data_spec.get_num_samples_in_batch(self.state.batch)
                                    # Skip updating metric if batch is only padded samples
                                    if num_samples_in_microbatch == 1 or hasattr(data_spec, 'seq_parallel_world_size'):
                                        skip_metric_update = True
                                    # Remove padded samples from batch
                                    else:
                                        if not isinstance(num_samples_in_microbatch, int):
                                            raise ValueError('Number of samples in a batch should be an integer.')
                                        self.state.batch = data_spec.split_batch(
                                            self.state.batch,
                                            num_samples_in_microbatch - 1,
                                        )[0]

                            self.engine.run_event(Event.EVAL_BEFORE_FORWARD)
                            # We disable FP8 autocast in eval mode and default to the activation dtype for the forward pass
                            # This is because FP8 in TE requires all eval data sizes to be divisible by 16 which does not hold for all evaluation datasets.
                            # See https://docs.nvidia.com/deeplearning/transformer-engine/user-guide/examples/fp8_primer.html for more info.
                            # Note: the activation dtype is BF16 if FSDP Mixed Precision PURE is enabled and FP32 if FSDP Mixed Precision FULL is enabled.
                            # See https://github.com/NVIDIA/TransformerEngine/blob/8e039fdcd98fc56582d81e373880c1509c2b8f73/transformer_engine/pytorch/module/linear.py#L250-L252 and \
                            # https://github.com/NVIDIA/TransformerEngine/blob/8e039fdcd98fc56582d81e373880c1509c2b8f73/transformer_engine/pytorch/module/base.py#L495-L513 for more info.
                            with _get_precision_context(
                                self.state.precision,
                                self.state.precision_config,
                                self.state.deepspeed_enabled,
                                fp8_autocast_enabled=False,
                            ):
                                self.state.outputs = self._original_model.eval_forward(self.state.batch)

                            self.engine.run_event(Event.EVAL_AFTER_FORWARD)

                            # Skip metric update if batch is only padded samples. We do this after
                            # forward as all models must run forward for FSDP.
                            if skip_metric_update:
                                continue

                            # Run in same precision context to avoid NaNs
                            with _get_precision_context(
                                self.state.precision,
                                self.state.precision_config,
                                self.state.deepspeed_enabled,
                            ):
                                if isinstance(self.state.device, DeviceMPS):
                                    # torchmetrics math has numerical errors on M1 devices
                                    # running the compute on CPU instead
                                    if isinstance(self.state.outputs, Mapping):
                                        outputs = {}
                                        for k, v in self.state.outputs.items():
                                            if isinstance(v, torch.Tensor):
                                                outputs[k] = v.cpu()
                                            else:
                                                outputs[k] = v
                                    elif isinstance(self.state.outputs, Sequence):
                                        outputs = []
                                        for v in self.state.outputs:
                                            if isinstance(v, torch.Tensor):
                                                outputs.append(v.cpu())
                                            else:
                                                outputs.append(v)
                                    else:
                                        outputs = self.state.outputs.cpu()
                                    batch = DeviceCPU().batch_to_device(self.state.batch)
                                else:
                                    outputs = self.state.outputs
                                    batch = self.state.batch

                                for metric in metrics.values():
                                    metric_outputs = self._original_model.update_metric(
                                        batch,
                                        outputs,
                                        metric,
                                    )
                                    self.state.metric_outputs = metric_outputs or {}

                    except RuntimeError as e:
                        if evaluator.auto_microbatching and _is_cuda_oom(e):
                            log.debug((f"Rank {dist.get_global_rank()} OOM'd."))
                            found_cuda_oom = 1
                        elif self.state.auto_microbatching and ('cuda' in str(e).lower() or 'c10' in str(e).lower()):
                            raise ValueError(
                                textwrap.dedent(
                                    'Encountered non-addressable cuda error while using auto microbatching. '
                                    'If this repeatedly occurs, set `device_eval_microbatch_size` manually.',
                                ),
                            ) from e
                        else:
                            raise
                    if evaluator.auto_microbatching:
                        # Propagate across all ranks if any rank hit CUDA OOM
                        found_cuda_oom = self.state.device.tensor_to_device(
                            torch.tensor([found_cuda_oom], dtype=torch.uint8),
                        )
                        dist.all_reduce(found_cuda_oom, reduce_operation='MAX')
                        if found_cuda_oom.item() == 1:
                            _adjust_device_eval_microbatch_size(evaluator)
                            # Skip return and rerun after handling oom
                            continue
                        # Log device_eval_microbatch_size if auto_microbatching is enabled
                        self.logger.log_metrics({
                            f'trainer/{evaluator.label}/device_eval_microbatch_size':
                                evaluator.device_eval_microbatch_size,
                        })
                    # Break if we've successfully completed eval without OOMing.
                    first_eval_batch_complete = True
                    break

                now = datetime.datetime.now()
                batch_time = now - last_wct

                total_num_samples, total_num_tokens, batch_time = self._accumulate_time_across_ranks(
                    num_samples=rank_num_samples,
                    num_tokens=rank_num_tokens,
                    batch_time=batch_time,
                )

                self.state.eval_timestamp = self.state.eval_timestamp.to_next_batch(
                    samples=total_num_samples,
                    tokens=total_num_tokens,
                    duration=batch_time,
                )

                last_wct = now

                self.engine.run_event(Event.EVAL_BATCH_END)

            if not first_eval_batch_complete:
                warnings.warn(
                    f'No batches were evaluated for global rank {dist.get_global_rank()}. This may be due to an issue with the eval dataset, dataloader, or sampler. This may cause other issues or crashes down the line.',
                )

            self._compute_and_log_metrics(dataloader_label=evaluator.label, metrics=metrics)

            self.engine.run_event(Event.EVAL_END)

        self.state.set_dataloader(original_dataloader, original_dataloader_label)
        if original_num_batches is not None:
            self.state.dataloader_len = original_num_batches

        # If training occurs after evaluation, readd hooks in case of memory spike
        if self.state.auto_microbatching:
            sync_hook = _create_sync_hook(self.state)
            if self.state.fsdp_enabled and len(self.state.automicrobatch_fsdp_hook_handles) == 0:
                self.state.automicrobatch_fsdp_hook_handles = _readd_fsdp_sync_hooks(self.state.fsdp_modules, sync_hook)
            self.num_consecutive_non_OOM_batches = 0

    def _use_grad_scaling(self, precision: Union[str, Precision], scaler: Optional[GradScaler]) -> bool:
        """Determines based on precision when to use grad scaling.

        By default, the pytorch GradScaler is a no-op if running on
        unsupported hardware. Here we raise a RuntimeError instead.

        Args:
            precision (Precision): Numerical precision, based on the Precision Enum.
            scaler (GradScaler): Used to make sure that the scaler is enabled when
            using grad scaling.

        Raises:
            RuntimeError:
                Occurs when attempting to use grad scaling without the scaler
                enabled. Likely due to hardware not supporting the provided precision.
        """
        if self.state.deepspeed_enabled:
            return False

        precision = Precision(precision)
        use_grad_scaling = precision == Precision.AMP_FP16

        if use_grad_scaling and (scaler is None or not scaler.is_enabled()):
            raise RuntimeError(
                f'Attempting to use grad scaling with {precision}, but scaler is not enabled.'
                f'Potentially your hardware does not support Precision {precision}.',
            )
        return use_grad_scaling

    def _iter_dataloader(self, trainer_mode: TrainerMode):
        """Helper method to iterate over the dataloader.

        This method yields up to :attr:`.State.dataloader_len`` batches from the dataloader. In addition, if the
        profiler is enabled, the dataloader latency recorded via the :class:`.Marker` API.

        Args:
            trainer_mode (TrainerMode): Specifies which mode the trainer is in.
        """
        assert self.state.dataloader is not None, 'the dataloader should be set before calling this method'

        if self.state.dataloader_len is None:
            dataloader_iter = iter(self.state.dataloader)
        else:
            dataloader_iter = itertools.islice(self.state.dataloader, int(self.state.dataloader_len))

        # Track if iteration has finished (used for distributed training when we have variable length dataloaders)
        # 0 = not finished, 1 = finished (using integer tensors so we can use dist.all_reduce)
        iter_finished = self.state.device.tensor_to_device(torch.zeros(1, dtype=torch.uint8))

        batch = None
        while True:
            try:
                # [BEFORE/AFTER]_DATALOADER only runs while training
                if trainer_mode == TrainerMode.TRAIN:
                    self.engine.run_event(Event.BEFORE_DATALOADER)
                batch = next(dataloader_iter)
            except StopIteration:
                # [BEFORE/AFTER]_DATALOADER only runs while training
                if trainer_mode == TrainerMode.TRAIN:
                    # Event.AFTER_DATALOADER is normally called in the train loop. However, if we
                    # encounter StopIteration, the train loop will not run. Accordingly, we need to
                    # explicitly call the engine to run marker.finish() for the dataloader marker.
                    # Otherwise, we will encounter an error at the start of the next epoch when
                    # Event.BEFORE_DATALOADER tries to start an unfinished marker.
                    self.engine.run_marker_only_event(Event.AFTER_DATALOADER)
                # Mark iteration as finished - don't break yet as we need to sync across ranks
                iter_finished += 1

            # Sync iter finished across ranks
            dist.all_reduce(iter_finished, reduce_operation='MAX')
            # If any rank has finished, stop all rank iterations
            if iter_finished.item() == 1:
                break

            yield batch

    def _use_closures(self) -> bool:
        """Determines based on precision and optimizers whether to use closures.

        We default to using closures unless AMP is enabled, in which case we only allow closures when using optimizers
        with the _step_supports_amp_closure flag.
        """
        if self.state.deepspeed_enabled:
            return False

        if self.state.device.dist_backend == 'xla':
            return False

        if self.state.precision != Precision.AMP_FP16:
            return True

        if not hasattr(self.state, 'optimizers'):
            raise RuntimeError('state.optimizers must be set before `_use_closures` can be determined')

        return all(
            getattr(optimizer, '_step_supports_amp_closure', False)
            for optimizer in ensure_tuple(self.state.optimizers)
        )

    def save_checkpoint(
        self,
        name: str = 'ep{epoch}-ba{batch}-rank{rank}',
        *,
        weights_only: bool = False,
    ):
        """Checkpoint the training :class:`~.State`.

        Args:
            name (str, optional): See :func:`.save_checkpoint`.
            weights_only (bool, optional): See :func:`.save_checkpoint`.

        Returns:
            str or None: See :func:`.save_checkpoint`.
        """
        return checkpoint.save_checkpoint(
            state=self.state,
            filename=name,
            weights_only=weights_only,
        )

    def save_checkpoint_to_save_folder(self):
        """Checkpoints the training :class:`~.State` using a CheckpointSaver if it exists.

        Raises:
            ValueError: If ``_checkpoint_saver`` does not exist.

        Returns:
            None
        """
        if self._checkpoint_saver is None:
            raise ValueError(
                'In order to use save_checkpoint_to_save_folder you must pass a save_folder to the Trainer.',
            )
        else:
            self._checkpoint_saver._save_checkpoint(self.state, self.logger)

    def export_for_inference(
        self,
        save_format: Union[str, ExportFormat],
        save_path: str,
        save_object_store: Optional[ObjectStore] = None,
        sample_input: Optional[Any] = None,
        transforms: Optional[Sequence[Transform]] = None,
        input_names: Optional[Sequence[str]] = None,
        output_names: Optional[Sequence[str]] = None,
    ):
        """Export a model for inference.

        Args:
            save_format (Union[str, ExportFormat]):  Format to export to. Either ``"torchscript"`` or ``"onnx"``.
            save_path: (str): The path for storing the exported model. It can be a path to a file on the local disk,
            a URL, or if ``save_object_store`` is set, the object name
                in a cloud bucket. For example, ``my_run/exported_model``.
            save_object_store (ObjectStore, optional): If the ``save_path`` is in an object name in a cloud bucket
                (i.e. AWS S3 or Google Cloud Storage), an instance of
                :class:`~.ObjectStore` which will be used
                to store the exported model. If this is set to ``None``,  will save to ``save_path`` using the trainer's
                logger. (default: ``None``)
            sample_input (Any, optional): Example model inputs used for tracing. This is needed for "onnx" export.
                The ``sample_input`` need not match the batch size you intend to use for inference. However, the model
                should accept the ``sample_input`` as is. (default: ``None``)
            transforms (Sequence[Transform], optional): transformations (usually optimizations) that should
                be applied to the model. Each Transform should be a callable that takes a model and returns a modified model.
            input_names (Sequence[str], optional): names to assign to the input nodes of the graph, in order. If set
                to ``None``, the keys from the `sample_input` will be used. Fallbacks to ``["input"]``.
            output_names (Sequence[str], optional): names to assign to the output nodes of the graph, in order. It set
                to ``None``, it defaults to ``["output"]``.

        Returns:
            None
        """
        export_model = self.state.model.module if self.state.is_model_ddp else self.state.model
        if not isinstance(export_model, nn.Module):
            raise ValueError(f'Exporting Model requires type torch.nn.Module, got {type(export_model)}')
        if sample_input == None and save_format == 'onnx':
            sample_input = self.state.batch
        export_with_logger(
            model=export_model,
            save_format=save_format,
            save_path=save_path,
            logger=self.logger,
            save_object_store=save_object_store,
            sample_input=(sample_input, {}),
            transforms=transforms,
            input_names=input_names,
            output_names=output_names,
        )
    <|MERGE_RESOLUTION|>--- conflicted
+++ resolved
@@ -1867,16 +1867,19 @@
             else:
                 log.info('No previous autoresume checkpoint found')
         # Actually load the checkpoint from potentially updated arguments
-<<<<<<< HEAD
         try:
             if load_path is not None:
+                log.info(f'Loading checkpoint from {load_path}')
                 if load_object_store is None:
                     load_object_store = maybe_create_object_store_from_uri(load_path)
+                    log.debug(f'Created object store from load path: {load_object_store}')
                 if isinstance(load_object_store, WandBLogger):
                     import wandb
                     if wandb.run is None:
                         load_object_store.init(self.state, self.logger)
                 _, _, parsed_load_path = parse_uri(load_path)
+                log.debug(f'Parsed load path: {parsed_load_path}')
+
                 self._rng_state = checkpoint.load_checkpoint(
                     state=self.state,
                     logger=self.logger,
@@ -1893,34 +1896,6 @@
                 self.state.load_path = load_path
         except FileNotFoundError:
             log.info('No previous checkpoint found. Train from scratch...')
-=======
-        if load_path is not None:
-            log.info(f'Loading checkpoint from {load_path}')
-            if load_object_store is None:
-                load_object_store = maybe_create_object_store_from_uri(load_path)
-                log.debug(f'Created object store from load path: {load_object_store}')
-            if isinstance(load_object_store, WandBLogger):
-                import wandb
-                if wandb.run is None:
-                    load_object_store.init(self.state, self.logger)
-            _, _, parsed_load_path = parse_uri(load_path)
-            log.debug(f'Parsed load path: {parsed_load_path}')
-
-            self._rng_state = checkpoint.load_checkpoint(
-                state=self.state,
-                logger=self.logger,
-                path=parsed_load_path,
-                object_store=load_object_store,
-                load_weights_only=load_weights_only,
-                strict_model_weights=load_strict_model_weights,
-                progress_bar=load_progress_bar,
-                ignore_keys=load_ignore_keys,
-                exclude_algorithms=load_exclude_algorithms,
-                algorithm_passes=self.engine.algorithm_passes,
-            )
-            self.state.run_name = run_name
-            self.state.load_path = load_path
->>>>>>> 6c9de3e9
 
         # FSDP wrap if model is not yet wrapped and FSDP is enabled. This can happen if
         # load_monolith_rank0_only=True but no checkpoint was loaded.
