--- conflicted
+++ resolved
@@ -595,11 +595,7 @@
         try:
             for evaluator in state._evaluators:
                 try:
-<<<<<<< HEAD
-                    evaluator.dataloader.dataloader._iterator._shutdown_workers(  # type: ignore[reportGeneralTypeIssues,reportOptionalMemberAccess]
-=======
                     evaluator.dataloader.dataloader._iterator._shutdown_workers(   # type: ignore [reportGeneralTypeIssues, reportOptionalMemberAccess]
->>>>>>> 59b7fc47
                     )
                 except AttributeError as e:
                     pass
